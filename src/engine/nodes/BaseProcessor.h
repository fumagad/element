--- conflicted
+++ resolved
@@ -63,84 +63,81 @@
 #define EL_INTERNAL_UID_MIDI_INPUT_DEVICE        1014
 #define EL_INTERNAL_UID_MIDI_OUTPUT_DEVICE       1015
 #define EL_INTERNAL_UID_MIDI_MONITOR             1016
-<<<<<<< HEAD
 #define EL_INTERNAL_UID_OSC_RECEIVER             1017
 #define EL_INTERNAL_UID_OSC_SENDER               1018
 #define EL_INTERNAL_UID_EQ_FILTER                1019
-=======
-#define EL_INTERNAL_UID_EQ_FILTER                1017
-#define EL_INTERNAL_UID_FREQ_SPLITTER            1018
-#define EL_INTERNAL_UID_LUA                      1019
->>>>>>> c5fbe5d3
+#define EL_INTERNAL_UID_FREQ_SPLITTER            1020
+#define EL_INTERNAL_UID_LUA                      1021
 
-namespace Element
+namespace Element {
+
+class BaseProcessor : public AudioPluginInstance
 {
-    class BaseProcessor : public AudioPluginInstance
-    {
-    public:
-        BaseProcessor() : AudioPluginInstance() { }
-        BaseProcessor (const BusesProperties& ioLayouts)
-            : AudioPluginInstance (ioLayouts) { }
-        virtual ~BaseProcessor() { }
+public:
+    BaseProcessor() : AudioPluginInstance() { }
+    BaseProcessor (const BusesProperties& ioLayouts)
+        : AudioPluginInstance (ioLayouts) { }
+    virtual ~BaseProcessor() { }
 
 #if 0
-        // Audio Processor Template
-        virtual const String getName() const = 0;
-        virtual StringArray getAlternateDisplayNames() const;
-        virtual void prepareToPlay (double sampleRate, int maximumExpectedSamplesPerBlock) = 0;
-        virtual void releaseResources() = 0;
-        
-        virtual void processBlock (AudioBuffer<float>& buffer, MidiBuffer& midiMessages) = 0;
-        virtual void processBlock (AudioBuffer<double>& buffer, idiBuffer& midiMessages);
-        
-        virtual void processBlockBypassed (AudioBuffer<float>& buffer, MidiBuffer& midiMessages);
-        virtual void processBlockBypassed (AudioBuffer<double>& buffer, MidiBuffer& midiMessages);
-        
-        virtual bool canAddBus (bool isInput) const                     { ignoreUnused (isInput); return false; }
-        virtual bool canRemoveBus (bool isInput) const                  { ignoreUnused (isInput); return false; }
-        virtual bool supportsDoublePrecisionProcessing() const;
-        
-        virtual double getTailLengthSeconds() const = 0;
-        virtual bool acceptsMidi() const = 0;
-        virtual bool producesMidi() const = 0;
-        virtual bool supportsMPE() const                            { return false; }
-        virtual bool isMidiEffect() const                           { return false; }
-        virtual void reset();
-        virtual void setNonRealtime (bool isNonRealtime) noexcept;
-        
-        virtual AudioProcessorEditor* createEditor() = 0;
-        virtual bool hasEditor() const = 0;
-        
-        virtual int getNumPrograms()        { return 1; };
-        virtual int getCurrentProgram()     { return 1; };
-        virtual void setCurrentProgram (int index) { ignoreUnused (index); };
-        virtual const String getProgramName (int index) { ignoreUnused (index); }
-        virtual void changeProgramName (int index, const String& newName) { ignoreUnused (index, newName); }
-        virtual void getStateInformation (juce::MemoryBlock& destData) = 0;
-        virtual void getCurrentProgramStateInformation (juce::MemoryBlock& destData);
-        
-        virtual void setStateInformation (const void* data, int sizeInBytes) = 0;
-        virtual void setCurrentProgramStateInformation (const void* data, int sizeInBytes);
-        
-        virtual void numChannelsChanged();
-        virtual void numBusesChanged();
-        virtual void processorLayoutsChanged();
-        
-        virtual void addListener (AudioProcessorListener* newListener);
-        virtual void removeListener (AudioProcessorListener* listenerToRemove);
-        virtual void setPlayHead (AudioPlayHead* newPlayHead);
-        
-        virtual void updateTrackProperties (const TrackProperties& properties);
-        
-        virtual void fillInPluginDescription (PluginDescription& description);
-        
-    protected:
-        virtual bool isBusesLayoutSupported (const BusesLayout&) const          { return true; }
-        virtual bool canApplyBusesLayout (const BusesLayout& layouts) const     { return isBusesLayoutSupported (layouts); }
-        virtual bool canApplyBusCountChange (bool isInput, bool isAddingBuses, BusProperties& outNewBusProperties);
+    // Audio Processor Template
+    virtual const String getName() const = 0;
+    virtual StringArray getAlternateDisplayNames() const;
+    virtual void prepareToPlay (double sampleRate, int maximumExpectedSamplesPerBlock) = 0;
+    virtual void releaseResources() = 0;
+    
+    virtual void processBlock (AudioBuffer<float>& buffer, MidiBuffer& midiMessages) = 0;
+    virtual void processBlock (AudioBuffer<double>& buffer, idiBuffer& midiMessages);
+    
+    virtual void processBlockBypassed (AudioBuffer<float>& buffer, MidiBuffer& midiMessages);
+    virtual void processBlockBypassed (AudioBuffer<double>& buffer, MidiBuffer& midiMessages);
+    
+    virtual bool canAddBus (bool isInput) const                     { ignoreUnused (isInput); return false; }
+    virtual bool canRemoveBus (bool isInput) const                  { ignoreUnused (isInput); return false; }
+    virtual bool supportsDoublePrecisionProcessing() const;
+    
+    virtual double getTailLengthSeconds() const = 0;
+    virtual bool acceptsMidi() const = 0;
+    virtual bool producesMidi() const = 0;
+    virtual bool supportsMPE() const                            { return false; }
+    virtual bool isMidiEffect() const                           { return false; }
+    virtual void reset();
+    virtual void setNonRealtime (bool isNonRealtime) noexcept;
+    
+    virtual AudioProcessorEditor* createEditor() = 0;
+    virtual bool hasEditor() const = 0;
+    
+    virtual int getNumPrograms()        { return 1; };
+    virtual int getCurrentProgram()     { return 1; };
+    virtual void setCurrentProgram (int index) { ignoreUnused (index); };
+    virtual const String getProgramName (int index) { ignoreUnused (index); }
+    virtual void changeProgramName (int index, const String& newName) { ignoreUnused (index, newName); }
+    virtual void getStateInformation (juce::MemoryBlock& destData) = 0;
+    virtual void getCurrentProgramStateInformation (juce::MemoryBlock& destData);
+    
+    virtual void setStateInformation (const void* data, int sizeInBytes) = 0;
+    virtual void setCurrentProgramStateInformation (const void* data, int sizeInBytes);
+    
+    virtual void numChannelsChanged();
+    virtual void numBusesChanged();
+    virtual void processorLayoutsChanged();
+    
+    virtual void addListener (AudioProcessorListener* newListener);
+    virtual void removeListener (AudioProcessorListener* listenerToRemove);
+    virtual void setPlayHead (AudioPlayHead* newPlayHead);
+    
+    virtual void updateTrackProperties (const TrackProperties& properties);
+    
+    virtual void fillInPluginDescription (PluginDescription& description);
+    
+protected:
+    virtual bool isBusesLayoutSupported (const BusesLayout&) const          { return true; }
+    virtual bool canApplyBusesLayout (const BusesLayout& layouts) const     { return isBusesLayoutSupported (layouts); }
+    virtual bool canApplyBusCountChange (bool isInput, bool isAddingBuses, BusProperties& outNewBusProperties);
 #endif
-        
-    private:
-        JUCE_DECLARE_NON_COPYABLE_WITH_LEAK_DETECTOR (BaseProcessor)
-    };
+    
+private:
+    JUCE_DECLARE_NON_COPYABLE_WITH_LEAK_DETECTOR (BaseProcessor)
+};
+
 }