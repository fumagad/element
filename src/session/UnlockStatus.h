
#pragma once

#include "ElementApp.h"

#if EL_USE_LOCAL_AUTH
  #define EL_PRO_PRODUCT_ID "19"
  #define EL_PRO_PRODUCT_ID_INT 19
  #define EL_PRO_PRICE_ID 1
  #define EL_PRO_MONTHLY_PRICE_ID 3
  #define EL_PRO_YEARLY_PRICE_ID 4
  #define EL_TRIAL_PRICE_ID 2
  
  #define EL_SOLO_PRODUCT_ID       "782"
  #define EL_SOLO_PRODUCT_ID_INT    782
  #define EL_SOLO_PRICE_ID          1
  #define EL_SOLO_MONTHLY_PRICE_ID  2
  #define EL_SOLO_YEARLY_PRICE_ID   3

  #define EL_LITE_PRICE_ID 999

  #define EL_BASE_URL "http://local.kushview.net"
  #define EL_AUTH_URL EL_BASE_URL "/edd-cp"
  #define EL_PUBKEY "3,753d95fa8511b392b09e5800043d41d1a7b2d330705f5714dcf2b31c8e22a7e9"
  #define EL_PRIVKEY "4e290ea703612261cb143aaaad7e2be03282bec968eea82b7d064226e66321ab,753d95fa8511b392b09e5800043d41d1a7b2d330705f5714dcf2b31c8e22a7e9"
  
<<<<<<< HEAD
  #define EL_LICENSE_SOLO   "e7f6f0caa5cb90d38902ce141c7eeaa9"
  #define EL_LICENSE_PRO    "4d5728f3e654012acb9d0179ea85964c"
  #define EL_LICENSE_TRIAL  "3d71b8c414fa2ca5e8a0263658741c61"
  #define EL_LICENSE_TRIAL_EXPIRED  "54c67bf48e84dfdb9a63bf7e1956e80b"
=======
  #define EL_LICENSE_SOLO                   "e7f6f0caa5cb90d38902ce141c7eeaa9"
  #define EL_LICENSE_SOLO_MONTHLY           "31812bb1002646ccec58f5961703fbaf"
  #define EL_LICENSE_SOLO_MONTHLY_EXPIRED   "b91672e4a6a11c6d8f6786d28ddf8dd3"
>>>>>>> 5fa56d13

  #define EL_LICENSE_PRO                    "4d5728f3e654012acb9d0179ea85964c"
  #define EL_LICENSE_PRO_2                  "b5f4ac752e13c86ac244a100bab0c700"

  #define EL_LICENSE_PRO_MONTHLY            "aea1b1d8f1bdec3a58d7d20f55b85872"
  #define EL_LICENSE_PRO_MONTHLY_EXPIRED    "0a0b75419133f81ef5c1023046745119"
  #define EL_LICENSE_PRO_YEARLY             "713bcf0d2ff9221ed0f6a20e252daa40"
  #define EL_LICENSE_PRO_YEARLY_EXPIRED     "772d1ee713b558d82abf6f66411d3008"

  #define EL_LICENSE_TRIAL                  "3d71b8c414fa2ca5e8a0263658741c61"
  #define EL_LICENSE_TRIAL_2                "d7cc1a6dd8d4546f8ebbe3f9f5a2e779"
  #define EL_LICENSE_TRIAL_EXPIRED          "54c67bf48e84dfdb9a63bf7e1956e80b"

#else
 #define EL_PUBKEY_ENCODED 1

 #define EL_PRO_PRODUCT_ID "20"
 #define EL_PRO_PRODUCT_ID_INT 20
 #define EL_PRO_PRICE_ID 1
 #define EL_PRO_MONTHLY_PRICE_ID 3
 #define EL_PRO_YEARLY_PRICE_ID 4
 #define EL_TRIAL_PRICE_ID 2

 #define EL_SOLO_PRODUCT_ID       "10365"
 #define EL_SOLO_PRODUCT_ID_INT    10365
 #define EL_SOLO_PRICE_ID          1
 #define EL_SOLO_MONTHLY_PRICE_ID  2
 #define EL_SOLO_YEARLY_PRICE_ID   3
 
 #define EL_LITE_PRICE_ID 999

 #define EL_BASE_URL "https://kushview.net"
 #define EL_AUTH_URL EL_BASE_URL "/products/authorize"
#endif

#ifndef EL_DEBUG_LICENSE
 #define EL_DEBUG_LICENSE 1
#endif

#ifndef EL_DISABLE_UNLOCKING
 #define EL_DISABLE_UNLOCKING 0
#endif

#ifndef EL_USE_LOCAL_AUTH
 #define EL_USE_LOCAL_AUTH 0
#endif

// we use macros to make it slightly harder for crackers

// true if this is a trial license which is expired
#define EL_IS_TRIAL_EXPIRED(status) ((status).isTrial() && (status).getExpiryTime() > Time() &&  (status).getExpiryTime() < Time::getCurrentTime())

// true if this is a trial license that is not expired
#define EL_IS_TRIAL_NOT_EXPIRED(status) ((status).isTrial() && (status).getExpiryTime() > Time() &&  (status).getExpiryTime() >= Time::getCurrentTime())

// false if not activated by any means at all
#define EL_IS_NOT_ACTIVATED(status) (!(status).isUnlocked() && !(status).isFullVersion())

// true if activated perpetual or subscription license
#define EL_IS_ACTIVATED(status) (((status).isUnlocked() && (status).isFullVersion()) \
|| (!(status).isTrial() && (status).isFullVersion() && !(status).isUnlocked() && (status).getExpiryTime() > Time() && (status).getExpiryTime() >= Time::getCurrentTime()))

// true if full activation or trial
#define EL_IS_ACTIVATED_OR_TRIAL(status) (EL_IS_TRIAL_NOT_EXPIRED((status)) || EL_IS_ACTIVATED((status)))

namespace Element {
    
class Globals;
class Settings;

class UnlockStatus :  public kv::EDDOnlineUnlockStatus,
                      private Thread, 
                      private Timer
{
public:
    struct LockableObject
    {
        virtual ~LockableObject() noexcept { }
        virtual void setLocked (const var& locked) =0;
        virtual void showLockedAlert();
    };

    UnlockStatus (Globals&);
    ~UnlockStatus()
    {
        cancelLicenseCheck();
    }

    inline void loadAll()
    {
        load();
        loadProps();
    }

    UnlockResult registerTrial (const String& email, const String& username,
                                const String& password);

    /** Returns the number of days the license lasts for.
        This is expiration time minus creation time in days

        NOTE: this will need modified once we switch to a subscription
        based system and licenses can be renewed. The server should probably
        just return a "remaining days" property that we simply read here w/
        no math involved.
      */
    inline double getExpirationPeriodDays() const
    {
        if (! hasCreationTime())
            return 30.0;
        auto periodMillis = getExpiryTime().toMilliseconds() - getCreationTime().toMilliseconds();
        return RelativeTime::milliseconds(periodMillis).inDays();
    }
    
    /** Returns the time this license was created. If the creation date wasn't
        returned by the server this will return Time() so act accordingly */
    inline Time getCreationTime() const
    {
        return hasProperty ("created")
            ? Time (1000 * (int64) getProperty ("created"))
            : Time();
    }

    inline bool hasCreationTime() const     { return getCreationTime() > Time(); }
    inline var getPaymentID() const         { return getProperty ("payment_id", 0); }
    inline var getLicenseID() const         { return getProperty ("license_id", 0); }

    inline var isExpiring() const
    {
        var result (0);
        if (getExpiryTime() > Time())
        {
            var yes (1);
            result.swapWith (yes);
        }

        return result;
    }

    inline var isTrial() const { return props [trialKey]; }

    inline var isFullVersion() const
    {
       #ifndef EL_FREE
       #if EL_DISABLE_UNLOCKING
        return var (true);
       #endif
        
       #if defined (EL_SOLO)
        const char* productKey = soloKey;
       #elif defined (EL_FREE)
        const char* productKey = liteKey;
       #elif defined (EL_PRO)
        const char* productKey = proKey;
       #else
        #pragma error "Didn't get suitable product key"
       #endif

        if (getExpiryTime() > Time() && Time::getCurrentTime() < getExpiryTime())
            return !(bool)isUnlocked() && (props [trialKey] || props [productKey]);

        if (! (bool) isUnlocked())
            return isUnlocked();
        return props [productKey];
       #endif
       
      #ifdef EL_FREE
       var r1 (false); var r2 (true);
      #else
       var r1 (false); var r2 (false);
      #endif
       r2.swapWith (r1);
       return r1;
    }
    
    void launchProUpgradeUrl();
    
    String getProductID() override;
    bool doesProductIDMatch (const String& returnedIDFromServer) override;
    RSAKey getPublicKey() override;
    void saveState (const String&) override;
    String getState() override;
    String getWebsiteName() override;
    URL getServerAuthenticationURL() override;
    StringArray getLocalMachineIDs() override;

    inline void checkLicenseInBackground()
    {
       #ifndef EL_FREE
        if (isThreadRunning())
            return;
        
        loadAll();
        cancelled.set (0);
        startThread (4);
       #endif
    }

    inline void cancelLicenseCheck()
    {
        stopTimer();
        cancelled.set (1);
        if (isThreadRunning())
            stopThread (1500);
    }

    Signal<void()> refreshed;

    void dump();
private:
    friend class Thread;
    static const char* propsKey;
    static const char* proKey;
    static const char* priceIdKey;
    static const char* trialKey;
    static const char* soloKey;
    static const char* downloadIdKey;
    
    Atomic<int> cancelled { 0 };
    Settings& settings;
    ValueTree props;
    UnlockResult result;

    void run() override;
    void timerCallback() override;
    void loadProps();
};

}<|MERGE_RESOLUTION|>--- conflicted
+++ resolved
@@ -24,16 +24,9 @@
   #define EL_PUBKEY "3,753d95fa8511b392b09e5800043d41d1a7b2d330705f5714dcf2b31c8e22a7e9"
   #define EL_PRIVKEY "4e290ea703612261cb143aaaad7e2be03282bec968eea82b7d064226e66321ab,753d95fa8511b392b09e5800043d41d1a7b2d330705f5714dcf2b31c8e22a7e9"
   
-<<<<<<< HEAD
-  #define EL_LICENSE_SOLO   "e7f6f0caa5cb90d38902ce141c7eeaa9"
-  #define EL_LICENSE_PRO    "4d5728f3e654012acb9d0179ea85964c"
-  #define EL_LICENSE_TRIAL  "3d71b8c414fa2ca5e8a0263658741c61"
-  #define EL_LICENSE_TRIAL_EXPIRED  "54c67bf48e84dfdb9a63bf7e1956e80b"
-=======
   #define EL_LICENSE_SOLO                   "e7f6f0caa5cb90d38902ce141c7eeaa9"
   #define EL_LICENSE_SOLO_MONTHLY           "31812bb1002646ccec58f5961703fbaf"
   #define EL_LICENSE_SOLO_MONTHLY_EXPIRED   "b91672e4a6a11c6d8f6786d28ddf8dd3"
->>>>>>> 5fa56d13
 
   #define EL_LICENSE_PRO                    "4d5728f3e654012acb9d0179ea85964c"
   #define EL_LICENSE_PRO_2                  "b5f4ac752e13c86ac244a100bab0c700"
