--- conflicted
+++ resolved
@@ -1,698 +1,690 @@
-<?xml version="1.0" encoding="UTF-8"?>
-
-<JUCERPROJECT id="pjYkKA" name="Element FX" displaySplashScreen="0" reportAppUsage="0"
-              splashScreenColour="Dark" projectType="audioplug" version="1.41.1"
-              bundleIdentifier="net.kushview.plugins.ElementFX" includeBinaryInAppConfig="1"
-              cppLanguageStandard="17" companyCopyright="Copyright (c) 2017-2019 Kushview, LLC"
-              buildVST="1" buildVST3="1" buildAU="1" buildAUv3="0" buildRTAS="0"
-              buildAAX="1" buildStandalone="1" enableIAA="0" pluginName="Element FX"
-              pluginDesc="Element Modular Effects Rack" pluginManufacturer="Kushview"
-              pluginManufacturerCode="KshV" pluginCode="ElFX" pluginChannelConfigs=""
-              pluginIsSynth="0" pluginWantsMidiIn="1" pluginProducesMidiOut="1"
-              pluginIsMidiEffectPlugin="0" pluginEditorRequiresKeys="0" pluginAUExportPrefix="ElementFX"
-              aaxIdentifier="net.kushview.ElementFX" jucerVersion="5.4.5" companyName="Kushview"
-              companyWebsite="https://kushview.net" companyEmail="support@kushview.net"
-              defines="EL_RUNNING_AS_PLUGIN=1&#10;EL_VERSION_STRING=&quot;0.41.1&quot;&#10;"
-              pluginVSTCategory="kPlugCategEffect" pluginAUMainType="'aumf'"
-              userNotes="This configuration is for the Instrument version.  &#10;IMPORTANT: ElementFX configs are overridden in ElementFXConfig.h not this project file"
-              pluginFormats="buildVST,buildVST3,buildAU,buildAAX,buildStandalone"
-              pluginCharacteristicsValue="pluginWantsMidiIn,pluginProducesMidiOut"
-              pluginAAXCategory="8192" headerPath="../../../../../src&#10;../../../../../libs/lua&#10;../../../../../libs/lua/src&#10;">
-  <MAINGROUP id="SKUipM" name="Element FX">
-    <GROUP id="{79158675-9931-4F98-C7A8-52C82F095CAA}" name="Source">
-      <FILE id="vePspm" name="ElementFXConfig.h" compile="0" resource="0"
-            file="../Element/Source/ElementFXConfig.h"/>
-      <FILE id="onjCLg" name="PluginEditor.cpp" compile="1" resource="0"
-            file="../Element/Source/PluginEditor.cpp"/>
-      <FILE id="fu1Fsl" name="PluginEditor.h" compile="0" resource="0" file="../Element/Source/PluginEditor.h"/>
-      <FILE id="KRRvkm" name="PluginProcessor.cpp" compile="1" resource="0"
-            file="../Element/Source/PluginProcessor.cpp"/>
-      <FILE id="nTIEZa" name="PluginProcessor.h" compile="0" resource="0"
-            file="../Element/Source/PluginProcessor.h"/>
-    </GROUP>
-    <GROUP id="{2396F300-75B6-C562-6BA5-CB48DE415ABA}" name="src">
-      <GROUP id="{8F00CA5F-37D9-78BD-642B-A7E43385CAEA}" name="controllers">
-        <FILE id="ALLqZx" name="AppController.cpp" compile="1" resource="0"
-              file="../../../src/controllers/AppController.cpp"/>
-        <FILE id="hNRoxE" name="AppController.h" compile="0" resource="0" file="../../../src/controllers/AppController.h"/>
-        <FILE id="H2cbJR" name="Controller.cpp" compile="1" resource="0" file="../../../src/controllers/Controller.cpp"/>
-        <FILE id="wzhsBU" name="Controller.h" compile="0" resource="0" file="../../../src/controllers/Controller.h"/>
-        <FILE id="LhmmDs" name="DevicesController.cpp" compile="1" resource="0"
-              file="../../../src/controllers/DevicesController.cpp"/>
-        <FILE id="FxM8GV" name="DevicesController.h" compile="0" resource="0"
-              file="../../../src/controllers/DevicesController.h"/>
-        <FILE id="NlSuSj" name="EngineController.cpp" compile="1" resource="0"
-              file="../../../src/controllers/EngineController.cpp"/>
-        <FILE id="O9bdUO" name="EngineController.h" compile="0" resource="0"
-              file="../../../src/controllers/EngineController.h"/>
-        <FILE id="Gdca6L" name="GraphController.cpp" compile="1" resource="0"
-              file="../../../src/controllers/GraphController.cpp"/>
-        <FILE id="ZmqSIq" name="GraphController.h" compile="0" resource="0"
-              file="../../../src/controllers/GraphController.h"/>
-        <FILE id="cyIDz3" name="GraphManager.cpp" compile="1" resource="0"
-              file="../../../src/controllers/GraphManager.cpp"/>
-        <FILE id="I7v2nk" name="GraphManager.h" compile="0" resource="0" file="../../../src/controllers/GraphManager.h"/>
-        <FILE id="hxia2Z" name="GuiController.cpp" compile="1" resource="0"
-              file="../../../src/controllers/GuiController.cpp"/>
-        <FILE id="lFmUmB" name="GuiController.h" compile="0" resource="0" file="../../../src/controllers/GuiController.h"/>
-        <FILE id="KbavV3" name="MappingController.cpp" compile="1" resource="0"
-              file="../../../src/controllers/MappingController.cpp"/>
-        <FILE id="auNZtc" name="MappingController.h" compile="0" resource="0"
-              file="../../../src/controllers/MappingController.h"/>
-        <FILE id="gTP6i8" name="PresetsController.cpp" compile="1" resource="0"
-              file="../../../src/controllers/PresetsController.cpp"/>
-        <FILE id="NmuITM" name="PresetsController.h" compile="0" resource="0"
-              file="../../../src/controllers/PresetsController.h"/>
-        <FILE id="V3Zf20" name="ScriptingController.cpp" compile="1" resource="0"
-              file="../../../src/controllers/ScriptingController.cpp"/>
-        <FILE id="tnQM2Z" name="ScriptingController.h" compile="0" resource="0"
-              file="../../../src/controllers/ScriptingController.h"/>
-        <FILE id="f5AwdY" name="SessionController.cpp" compile="1" resource="0"
-              file="../../../src/controllers/SessionController.cpp"/>
-        <FILE id="Hw1sq9" name="SessionController.h" compile="0" resource="0"
-              file="../../../src/controllers/SessionController.h"/>
-        <FILE id="YkYTnf" name="WorkspacesController.cpp" compile="1" resource="0"
-              file="../../../src/controllers/WorkspacesController.cpp"/>
-        <FILE id="MpdxD8" name="WorkspacesController.h" compile="0" resource="0"
-              file="../../../src/controllers/WorkspacesController.h"/>
-      </GROUP>
-      <GROUP id="{7D65660F-D49D-4CA6-FEE5-D3FD4CE3F399}" name="db">
-        <FILE id="Y4tFma" name="Database.cpp" compile="1" resource="0" file="../../../src/db/Database.cpp"/>
-        <FILE id="OELpJJ" name="Database.h" compile="0" resource="0" file="../../../src/db/Database.h"/>
-      </GROUP>
-      <GROUP id="{81412F5B-0B5D-840C-E0DC-D9587A1A9E29}" name="documents">
-        <FILE id="RgDfeB" name="GraphDocument.cpp" compile="1" resource="0"
-              file="../../../src/documents/GraphDocument.cpp"/>
-        <FILE id="eNfCxs" name="GraphDocument.h" compile="0" resource="0" file="../../../src/documents/GraphDocument.h"/>
-        <FILE id="LIBfZZ" name="SessionDocument.cpp" compile="1" resource="0"
-              file="../../../src/documents/SessionDocument.cpp"/>
-        <FILE id="zK1nxg" name="SessionDocument.h" compile="0" resource="0"
-              file="../../../src/documents/SessionDocument.h"/>
-      </GROUP>
-      <GROUP id="{B8BE7E2B-77DC-FAB2-5795-8C4160F7BC50}" name="engine">
-        <GROUP id="{891D0787-029B-0997-AE77-C1ABC2BE4D08}" name="nodes">
-          <FILE id="asvPWg" name="AllPassFilterNode.h" compile="0" resource="0"
-                file="../../../src/engine/nodes/AllPassFilterNode.h"/>
-          <FILE id="Y9AiIv" name="AudioFilePlayerNode.cpp" compile="1" resource="0"
-                file="../../../src/engine/nodes/AudioFilePlayerNode.cpp"/>
-          <FILE id="Y3Oiu0" name="AudioFilePlayerNode.h" compile="0" resource="0"
-                file="../../../src/engine/nodes/AudioFilePlayerNode.h"/>
-          <FILE id="L7XbZF" name="AudioMixerProcessor.cpp" compile="1" resource="0"
-                file="../../../src/engine/nodes/AudioMixerProcessor.cpp"/>
-          <FILE id="pmQuyP" name="AudioMixerProcessor.h" compile="0" resource="0"
-                file="../../../src/engine/nodes/AudioMixerProcessor.h"/>
-          <FILE id="FFIVnC" name="AudioProcessorNode.cpp" compile="1" resource="0"
-                file="../../../src/engine/nodes/AudioProcessorNode.cpp"/>
-          <FILE id="gGN7Hg" name="AudioProcessorNode.h" compile="0" resource="0"
-                file="../../../src/engine/nodes/AudioProcessorNode.h"/>
-          <FILE id="eJEFsJ" name="AudioRouterNode.cpp" compile="1" resource="0"
-                file="../../../src/engine/nodes/AudioRouterNode.cpp"/>
-          <FILE id="yUHqsD" name="AudioRouterNode.h" compile="0" resource="0"
-                file="../../../src/engine/nodes/AudioRouterNode.h"/>
-          <FILE id="zbaTDT" name="BaseProcessor.h" compile="0" resource="0" file="../../../src/engine/nodes/BaseProcessor.h"/>
-          <FILE id="a3W7XR" name="ChannelizeProcessor.h" compile="0" resource="0"
-                file="../../../src/engine/nodes/ChannelizeProcessor.h"/>
-          <FILE id="Xd9JAm" name="CombFilterProcessor.h" compile="0" resource="0"
-                file="../../../src/engine/nodes/CombFilterProcessor.h"/>
-          <FILE id="TM6LCy" name="EQFilterProcessor.h" compile="0" resource="0"
-                file="../../../src/engine/nodes/EQFilterProcessor.h"/>
-          <FILE id="xZRLvg" name="FreqSplitterProcessor.h" compile="0" resource="0"
-                file="../../../src/engine/nodes/FreqSplitterProcessor.h"/>
-          <FILE id="EbxxYp" name="LuaNode.cpp" compile="1" resource="0" file="../../../src/engine/nodes/LuaNode.cpp"/>
-          <FILE id="RuZAkz" name="LuaNode.h" compile="0" resource="0" file="../../../src/engine/nodes/LuaNode.h"/>
-          <FILE id="Y1UYGC" name="MediaPlayerProcessor.cpp" compile="1" resource="0"
-                file="../../../src/engine/nodes/MediaPlayerProcessor.cpp"/>
-          <FILE id="o5UrNd" name="MediaPlayerProcessor.h" compile="0" resource="0"
-                file="../../../src/engine/nodes/MediaPlayerProcessor.h"/>
-          <FILE id="SQbyow" name="MidiChannelMapProcessor.h" compile="0" resource="0"
-                file="../../../src/engine/nodes/MidiChannelMapProcessor.h"/>
-          <FILE id="M7nJmF" name="MidiChannelSplitterNode.cpp" compile="1" resource="0"
-                file="../../../src/engine/nodes/MidiChannelSplitterNode.cpp"/>
-          <FILE id="uRF6c5" name="MidiChannelSplitterNode.h" compile="0" resource="0"
-                file="../../../src/engine/nodes/MidiChannelSplitterNode.h"/>
-          <FILE id="Dcu0Ky" name="MidiDeviceProcessor.cpp" compile="1" resource="0"
-                file="../../../src/engine/nodes/MidiDeviceProcessor.cpp"/>
-          <FILE id="qyaYaC" name="MidiDeviceProcessor.h" compile="0" resource="0"
-                file="../../../src/engine/nodes/MidiDeviceProcessor.h"/>
-          <FILE id="BWCDLP" name="MidiFilterNode.cpp" compile="1" resource="0"
-                file="../../../src/engine/nodes/MidiFilterNode.cpp"/>
-          <FILE id="eOetqC" name="MidiFilterNode.h" compile="0" resource="0"
-                file="../../../src/engine/nodes/MidiFilterNode.h"/>
-          <FILE id="TlXwdF" name="MidiMonitorNode.cpp" compile="1" resource="0"
-                file="../../../src/engine/nodes/MidiMonitorNode.cpp"/>
-          <FILE id="c3rcVS" name="MidiMonitorNode.h" compile="0" resource="0"
-                file="../../../src/engine/nodes/MidiMonitorNode.h"/>
-          <FILE id="tf1DL8" name="MidiProgramMapNode.cpp" compile="1" resource="0"
-                file="../../../src/engine/nodes/MidiProgramMapNode.cpp"/>
-          <FILE id="unZRY4" name="MidiProgramMapNode.h" compile="0" resource="0"
-                file="../../../src/engine/nodes/MidiProgramMapNode.h"/>
-<<<<<<< HEAD
-          <FILE id="mpa3dy" name="OSCProcessor.h" compile="0" resource="0" file="../../../src/engine/nodes/OSCProcessor.h"/>
-          <FILE id="RwCief" name="OSCReceiverNode.cpp" compile="1" resource="0"
-                file="../../../src/engine/nodes/OSCReceiverNode.cpp"/>
-          <FILE id="YFLgsk" name="OSCReceiverNode.h" compile="0" resource="0"
-                file="../../../src/engine/nodes/OSCReceiverNode.h"/>
-          <FILE id="BtsJv2" name="OSCSenderNode.cpp" compile="1" resource="0"
-                file="../../../src/engine/nodes/OSCSenderNode.cpp"/>
-          <FILE id="Oi63lZ" name="OSCSenderNode.h" compile="0" resource="0" file="../../../src/engine/nodes/OSCSenderNode.h"/>
-          <FILE id="a0vk88" name="PlaceholderProcessor.h" compile="0" resource="0"
-=======
-          <FILE id="LTWS6H" name="PlaceholderProcessor.h" compile="0" resource="0"
->>>>>>> c5fbe5d3
-                file="../../../src/engine/nodes/PlaceholderProcessor.h"/>
-          <FILE id="t7LzlR" name="ReverbProcessor.h" compile="0" resource="0"
-                file="../../../src/engine/nodes/ReverbProcessor.h"/>
-          <FILE id="BB3q0a" name="SubGraphProcessor.cpp" compile="1" resource="0"
-                file="../../../src/engine/nodes/SubGraphProcessor.cpp"/>
-          <FILE id="uVzeZt" name="SubGraphProcessor.h" compile="0" resource="0"
-                file="../../../src/engine/nodes/SubGraphProcessor.h"/>
-          <FILE id="AMmdoJ" name="VolumeProcessor.h" compile="0" resource="0"
-                file="../../../src/engine/nodes/VolumeProcessor.h"/>
-          <FILE id="wd8qju" name="WetDryProcessor.h" compile="0" resource="0"
-                file="../../../src/engine/nodes/WetDryProcessor.h"/>
-        </GROUP>
-        <FILE id="A1UeFu" name="AudioEngine.cpp" compile="1" resource="0" file="../../../src/engine/AudioEngine.cpp"/>
-        <FILE id="p9efXm" name="AudioEngine.h" compile="0" resource="0" file="../../../src/engine/AudioEngine.h"/>
-        <FILE id="VfLQge" name="DataType.h" compile="0" resource="0" file="../../../src/engine/DataType.h"/>
-        <FILE id="fX0dPI" name="Engine.h" compile="0" resource="0" file="../../../src/engine/Engine.h"/>
-        <FILE id="crbBne" name="GraphNode.cpp" compile="1" resource="0" file="../../../src/engine/GraphNode.cpp"/>
-        <FILE id="SeZUcj" name="GraphNode.h" compile="0" resource="0" file="../../../src/engine/GraphNode.h"/>
-        <FILE id="asv4Aw" name="GraphPort.cpp" compile="1" resource="0" file="../../../src/engine/GraphPort.cpp"/>
-        <FILE id="jY59Ay" name="GraphPort.h" compile="0" resource="0" file="../../../src/engine/GraphPort.h"/>
-        <FILE id="cnpez2" name="GraphProcessor.cpp" compile="1" resource="0"
-              file="../../../src/engine/GraphProcessor.cpp"/>
-        <FILE id="dXXdU4" name="GraphProcessor.h" compile="0" resource="0"
-              file="../../../src/engine/GraphProcessor.h"/>
-        <FILE id="g0dO8T" name="InternalFormat.cpp" compile="1" resource="0"
-              file="../../../src/engine/InternalFormat.cpp"/>
-        <FILE id="Em9XLD" name="InternalFormat.h" compile="0" resource="0"
-              file="../../../src/engine/InternalFormat.h"/>
-        <FILE id="RzcpeB" name="LinearFade.h" compile="0" resource="0" file="../../../src/engine/LinearFade.h"/>
-        <FILE id="HviAfH" name="MappingEngine.cpp" compile="1" resource="0"
-              file="../../../src/engine/MappingEngine.cpp"/>
-        <FILE id="yjARoy" name="MappingEngine.h" compile="0" resource="0" file="../../../src/engine/MappingEngine.h"/>
-        <FILE id="I4vahF" name="MidiChannelMap.h" compile="0" resource="0"
-              file="../../../src/engine/MidiChannelMap.h"/>
-        <FILE id="lHY7TO" name="MidiClock.cpp" compile="1" resource="0" file="../../../src/engine/MidiClock.cpp"/>
-        <FILE id="g8ExNG" name="MidiClock.h" compile="0" resource="0" file="../../../src/engine/MidiClock.h"/>
-        <FILE id="zqotQH" name="MidiEngine.cpp" compile="1" resource="0" file="../../../src/engine/MidiEngine.cpp"/>
-        <FILE id="HbXCjO" name="MidiEngine.h" compile="0" resource="0" file="../../../src/engine/MidiEngine.h"/>
-        <FILE id="wISMJT" name="MidiIOMonitor.h" compile="0" resource="0" file="../../../src/engine/MidiIOMonitor.h"/>
-        <FILE id="moJ51v" name="MidiPipe.cpp" compile="1" resource="0" file="../../../src/engine/MidiPipe.cpp"/>
-        <FILE id="dpxmFm" name="MidiPipe.h" compile="0" resource="0" file="../../../src/engine/MidiPipe.h"/>
-        <FILE id="sa40AM" name="MidiTranspose.h" compile="0" resource="0" file="../../../src/engine/MidiTranspose.h"/>
-        <FILE id="urwyMY" name="ToggleGrid.h" compile="0" resource="0" file="../../../src/engine/ToggleGrid.h"/>
-        <FILE id="UvNDAp" name="Transport.cpp" compile="1" resource="0" file="../../../src/engine/Transport.cpp"/>
-        <FILE id="rWeYik" name="Transport.h" compile="0" resource="0" file="../../../src/engine/Transport.h"/>
-        <FILE id="E7Gd4J" name="VelocityCurve.h" compile="0" resource="0" file="../../../src/engine/VelocityCurve.h"/>
-      </GROUP>
-      <GROUP id="{FED5A86D-4AE3-ED44-C284-DC439A943F19}" name="gui">
-        <GROUP id="{E90AB14A-2C8C-0806-6495-DA678ECAC29A}" name="nodes">
-          <FILE id="KbFTQq" name="AudioIONodeEditor.h" compile="0" resource="0"
-                file="../../../src/gui/nodes/AudioIONodeEditor.h"/>
-          <FILE id="jZF7Eu" name="AudioRouterEditor.cpp" compile="1" resource="0"
-                file="../../../src/gui/nodes/AudioRouterEditor.cpp"/>
-          <FILE id="a531Cv" name="AudioRouterEditor.h" compile="0" resource="0"
-                file="../../../src/gui/nodes/AudioRouterEditor.h"/>
-          <FILE id="Eu56wv" name="GenericNodeEditor.cpp" compile="1" resource="0"
-                file="../../../src/gui/nodes/GenericNodeEditor.cpp"/>
-          <FILE id="WxnOul" name="GenericNodeEditor.h" compile="0" resource="0"
-                file="../../../src/gui/nodes/GenericNodeEditor.h"/>
-          <FILE id="W4F9wG" name="LuaNodeEditor.cpp" compile="1" resource="0"
-                file="../../../src/gui/nodes/LuaNodeEditor.cpp"/>
-          <FILE id="Gp8qoL" name="LuaNodeEditor.h" compile="0" resource="0" file="../../../src/gui/nodes/LuaNodeEditor.h"/>
-          <FILE id="YW315p" name="MidiIONodeEditor.h" compile="0" resource="0"
-                file="../../../src/gui/nodes/MidiIONodeEditor.h"/>
-          <FILE id="Ht5Y92" name="MidiMonitorNodeEditor.cpp" compile="1" resource="0"
-                file="../../../src/gui/nodes/MidiMonitorNodeEditor.cpp"/>
-          <FILE id="YJY6Gn" name="MidiMonitorNodeEditor.h" compile="0" resource="0"
-                file="../../../src/gui/nodes/MidiMonitorNodeEditor.h"/>
-          <FILE id="djc5dG" name="MidiProgramMapEditor.cpp" compile="1" resource="0"
-                file="../../../src/gui/nodes/MidiProgramMapEditor.cpp"/>
-          <FILE id="vpJrsO" name="MidiProgramMapEditor.h" compile="0" resource="0"
-                file="../../../src/gui/nodes/MidiProgramMapEditor.h"/>
-          <FILE id="U16raJ" name="NodeEditorComponent.cpp" compile="1" resource="0"
-                file="../../../src/gui/nodes/NodeEditorComponent.cpp"/>
-          <FILE id="ln7vrW" name="NodeEditorComponent.h" compile="0" resource="0"
-                file="../../../src/gui/nodes/NodeEditorComponent.h"/>
-<<<<<<< HEAD
-          <FILE id="y9YUsG" name="OSCReceiverNodeEditor.cpp" compile="1" resource="0"
-                file="../../../src/gui/nodes/OSCReceiverNodeEditor.cpp"/>
-          <FILE id="eU8jEe" name="OSCReceiverNodeEditor.h" compile="0" resource="0"
-                file="../../../src/gui/nodes/OSCReceiverNodeEditor.h"/>
-          <FILE id="sAZRSY" name="OSCSenderNodeEditor.cpp" compile="1" resource="0"
-                file="../../../src/gui/nodes/OSCSenderNodeEditor.cpp"/>
-          <FILE id="Y8Efmh" name="OSCSenderNodeEditor.h" compile="0" resource="0"
-                file="../../../src/gui/nodes/OSCSenderNodeEditor.h"/>
-          <FILE id="ufmHbZ" name="VolumeNodeEditor.cpp" compile="1" resource="0"
-=======
-          <FILE id="uFCM9w" name="VolumeNodeEditor.cpp" compile="1" resource="0"
->>>>>>> c5fbe5d3
-                file="../../../src/gui/nodes/VolumeNodeEditor.cpp"/>
-          <FILE id="iCP4U4" name="VolumeNodeEditor.h" compile="0" resource="0"
-                file="../../../src/gui/nodes/VolumeNodeEditor.h"/>
-        </GROUP>
-        <GROUP id="{834171A3-52B5-927D-A9A0-D9C74FE7D6C5}" name="properties">
-          <FILE id="D9QKoA" name="MidiMultiChannelPropertyComponent.h" compile="0"
-                resource="0" file="../../../src/gui/properties/MidiMultiChannelPropertyComponent.h"/>
-          <FILE id="pgYTN4" name="NodeProperties.cpp" compile="1" resource="0"
-                file="../../../src/gui/properties/NodeProperties.cpp"/>
-          <FILE id="oEYSVi" name="NodeProperties.h" compile="0" resource="0"
-                file="../../../src/gui/properties/NodeProperties.h"/>
-        </GROUP>
-        <GROUP id="{7308A35F-0BF4-1438-32EF-DE87DBC041E6}" name="scripting"/>
-        <GROUP id="{20AF4BCB-FDCD-C9A5-8AD5-45DF4AE753CE}" name="views">
-          <FILE id="hLn1aq" name="ContentView.cpp" compile="1" resource="0" file="../../../src/gui/views/ContentView.cpp"/>
-          <FILE id="Orjmjz" name="ContentView.h" compile="0" resource="0" file="../../../src/gui/views/ContentView.h"/>
-          <FILE id="CuJ1q7" name="ControllerDevicesView.cpp" compile="1" resource="0"
-                file="../../../src/gui/views/ControllerDevicesView.cpp"/>
-          <FILE id="FKWD6k" name="ControllerDevicesView.h" compile="0" resource="0"
-                file="../../../src/gui/views/ControllerDevicesView.h"/>
-          <FILE id="hYbGgd" name="ControllerMapsView.cpp" compile="1" resource="0"
-                file="../../../src/gui/views/ControllerMapsView.cpp"/>
-          <FILE id="N7nMKX" name="ControllerMapsView.h" compile="0" resource="0"
-                file="../../../src/gui/views/ControllerMapsView.h"/>
-          <FILE id="JxD6Wm" name="EmptyContentView.h" compile="0" resource="0"
-                file="../../../src/gui/views/EmptyContentView.h"/>
-          <FILE id="GXyxNh" name="GraphDisplayView.h" compile="0" resource="0"
-                file="../../../src/gui/views/GraphDisplayView.h"/>
-          <FILE id="rmEOph" name="GraphEditorView.cpp" compile="1" resource="0"
-                file="../../../src/gui/views/GraphEditorView.cpp"/>
-          <FILE id="ZATpaa" name="GraphEditorView.h" compile="0" resource="0"
-                file="../../../src/gui/views/GraphEditorView.h"/>
-          <FILE id="CYpE16" name="GraphMixerView.cpp" compile="1" resource="0"
-                file="../../../src/gui/views/GraphMixerView.cpp"/>
-          <FILE id="SmIIrI" name="GraphMixerView.h" compile="0" resource="0"
-                file="../../../src/gui/views/GraphMixerView.h"/>
-          <FILE id="db7hNF" name="GraphSettingsView.cpp" compile="1" resource="0"
-                file="../../../src/gui/views/GraphSettingsView.cpp"/>
-          <FILE id="fHE4Ez" name="GraphSettingsView.h" compile="0" resource="0"
-                file="../../../src/gui/views/GraphSettingsView.h"/>
-          <FILE id="dsSO7M" name="KeymapEditorView.cpp" compile="1" resource="0"
-                file="../../../src/gui/views/KeymapEditorView.cpp"/>
-          <FILE id="UihBG9" name="KeymapEditorView.h" compile="0" resource="0"
-                file="../../../src/gui/views/KeymapEditorView.h"/>
-          <FILE id="CU0aeA" name="LuaConsoleView.h" compile="0" resource="0"
-                file="../../../src/gui/views/LuaConsoleView.h"/>
-          <FILE id="N3AlIr" name="NavigationView.cpp" compile="1" resource="0"
-                file="../../../src/gui/views/NavigationView.cpp"/>
-          <FILE id="A6mdD0" name="NavigationView.h" compile="0" resource="0"
-                file="../../../src/gui/views/NavigationView.h"/>
-          <FILE id="VTYFGg" name="NodeChannelStripView.cpp" compile="1" resource="0"
-                file="../../../src/gui/views/NodeChannelStripView.cpp"/>
-          <FILE id="RL6rIh" name="NodeChannelStripView.h" compile="0" resource="0"
-                file="../../../src/gui/views/NodeChannelStripView.h"/>
-          <FILE id="OUXW4S" name="NodeEditorContentView.cpp" compile="1" resource="0"
-                file="../../../src/gui/views/NodeEditorContentView.cpp"/>
-          <FILE id="yAfEzm" name="NodeEditorContentView.h" compile="0" resource="0"
-                file="../../../src/gui/views/NodeEditorContentView.h"/>
-          <FILE id="AUqbTs" name="NodeMidiContentView.cpp" compile="1" resource="0"
-                file="../../../src/gui/views/NodeMidiContentView.cpp"/>
-          <FILE id="fwj8WM" name="NodeMidiContentView.h" compile="0" resource="0"
-                file="../../../src/gui/views/NodeMidiContentView.h"/>
-          <FILE id="eslCvo" name="PluginsPanelView.cpp" compile="1" resource="0"
-                file="../../../src/gui/views/PluginsPanelView.cpp"/>
-          <FILE id="hYI50s" name="PluginsPanelView.h" compile="0" resource="0"
-                file="../../../src/gui/views/PluginsPanelView.h"/>
-          <FILE id="yO0uMx" name="SessionSettingsView.cpp" compile="1" resource="0"
-                file="../../../src/gui/views/SessionSettingsView.cpp"/>
-          <FILE id="Z8Sqip" name="SessionSettingsView.h" compile="0" resource="0"
-                file="../../../src/gui/views/SessionSettingsView.h"/>
-          <FILE id="oeNBnt" name="SessionTreeContentView.cpp" compile="1" resource="0"
-                file="../../../src/gui/views/SessionTreeContentView.cpp"/>
-          <FILE id="juy7Ot" name="SessionTreeContentView.h" compile="0" resource="0"
-                file="../../../src/gui/views/SessionTreeContentView.h"/>
-          <FILE id="ysGH5b" name="VirtualKeyboardView.cpp" compile="1" resource="0"
-                file="../../../src/gui/views/VirtualKeyboardView.cpp"/>
-          <FILE id="Z8h0pG" name="VirtualKeyboardView.h" compile="0" resource="0"
-                file="../../../src/gui/views/VirtualKeyboardView.h"/>
-        </GROUP>
-        <GROUP id="{C97E08C5-8778-9507-EA41-D4B4156CFF7C}" name="widgets">
-          <FILE id="GfHvaN" name="AudioDeviceSelectorComponent.cpp" compile="1"
-                resource="0" file="../../../src/gui/widgets/AudioDeviceSelectorComponent.cpp"/>
-          <FILE id="dyfJjv" name="AudioDeviceSelectorComponent.h" compile="0"
-                resource="0" file="../../../src/gui/widgets/AudioDeviceSelectorComponent.h"/>
-          <FILE id="EqGsPX" name="BreadCrumbComponent.h" compile="0" resource="0"
-                file="../../../src/gui/widgets/BreadCrumbComponent.h"/>
-          <FILE id="nMtLy5" name="HorizontalListBox.cpp" compile="1" resource="0"
-                file="../../../src/gui/widgets/HorizontalListBox.cpp"/>
-          <FILE id="mBnNAx" name="HorizontalListBox.h" compile="0" resource="0"
-                file="../../../src/gui/widgets/HorizontalListBox.h"/>
-          <FILE id="jIgpIb" name="MidiBlinker.cpp" compile="1" resource="0" file="../../../src/gui/widgets/MidiBlinker.cpp"/>
-          <FILE id="QptZfT" name="MidiBlinker.h" compile="0" resource="0" file="../../../src/gui/widgets/MidiBlinker.h"/>
-          <FILE id="HWIljq" name="MidiChannelSelectComponent.h" compile="0" resource="0"
-                file="../../../src/gui/widgets/MidiChannelSelectComponent.h"/>
-          <FILE id="LX2T1l" name="NodeListComboBox.h" compile="0" resource="0"
-                file="../../../src/gui/widgets/NodeListComboBox.h"/>
-          <FILE id="fMXfCf" name="NodeMidiProgramComponent.cpp" compile="1" resource="0"
-                file="../../../src/gui/widgets/NodeMidiProgramComponent.cpp"/>
-          <FILE id="eO0wpE" name="NodeMidiProgramComponent.h" compile="0" resource="0"
-                file="../../../src/gui/widgets/NodeMidiProgramComponent.h"/>
-          <FILE id="J6SOkU" name="SessionGraphsListBox.cpp" compile="1" resource="0"
-                file="../../../src/gui/widgets/SessionGraphsListBox.cpp"/>
-          <FILE id="UaHzhk" name="SessionGraphsListBox.h" compile="0" resource="0"
-                file="../../../src/gui/widgets/SessionGraphsListBox.h"/>
-          <FILE id="MiR2Dz" name="Spinner.h" compile="0" resource="0" file="../../../src/gui/widgets/Spinner.h"/>
-        </GROUP>
-        <GROUP id="{625162BD-7FB3-A108-0B8D-4BB6087FCE7B}" name="workspace">
-          <FILE id="KM6WfC" name="ContentViewPanel.h" compile="0" resource="0"
-                file="../../../src/gui/workspace/ContentViewPanel.h"/>
-          <FILE id="glI8iw" name="GraphEditorPanel.h" compile="0" resource="0"
-                file="../../../src/gui/workspace/GraphEditorPanel.h"/>
-          <FILE id="E6Xtvq" name="GraphMixerPanel.h" compile="0" resource="0"
-                file="../../../src/gui/workspace/GraphMixerPanel.h"/>
-          <FILE id="iofOGv" name="PanelTypes.cpp" compile="1" resource="0" file="../../../src/gui/workspace/PanelTypes.cpp"/>
-          <FILE id="j53q8e" name="PanelTypes.h" compile="0" resource="0" file="../../../src/gui/workspace/PanelTypes.h"/>
-          <FILE id="MVeijh" name="PluginsPanel.cpp" compile="1" resource="0"
-                file="../../../src/gui/workspace/PluginsPanel.cpp"/>
-          <FILE id="vduEJo" name="PluginsPanel.h" compile="0" resource="0" file="../../../src/gui/workspace/PluginsPanel.h"/>
-          <FILE id="DIwqEF" name="VirtualKeyboardPanel.h" compile="0" resource="0"
-                file="../../../src/gui/workspace/VirtualKeyboardPanel.h"/>
-          <FILE id="CK6eNt" name="WorkspacePanel.h" compile="0" resource="0"
-                file="../../../src/gui/workspace/WorkspacePanel.h"/>
-        </GROUP>
-        <FILE id="F5XqOd" name="AboutComponent.cpp" compile="1" resource="0"
-              file="../../../src/gui/AboutComponent.cpp"/>
-        <FILE id="N0s78D" name="AboutComponent.h" compile="0" resource="0"
-              file="../../../src/gui/AboutComponent.h"/>
-        <FILE id="oWmiV6" name="ActivationDialog.cpp" compile="1" resource="0"
-              file="../../../src/gui/ActivationDialog.cpp"/>
-        <FILE id="F6DfUW" name="ActivationDialog.h" compile="0" resource="0"
-              file="../../../src/gui/ActivationDialog.h"/>
-        <FILE id="KqwObP" name="Artist.h" compile="0" resource="0" file="../../../src/gui/Artist.h"/>
-        <FILE id="dnJYfi" name="AssetTreeView.cpp" compile="1" resource="0"
-              file="../../../src/gui/AssetTreeView.cpp"/>
-        <FILE id="F8T3ZZ" name="AssetTreeView.h" compile="0" resource="0" file="../../../src/gui/AssetTreeView.h"/>
-        <FILE id="zzavr8" name="AudioIOPanelView.cpp" compile="1" resource="0"
-              file="../../../src/gui/AudioIOPanelView.cpp"/>
-        <FILE id="ftLdiI" name="AudioIOPanelView.h" compile="0" resource="0"
-              file="../../../src/gui/AudioIOPanelView.h"/>
-        <FILE id="LLWD7z" name="Buttons.cpp" compile="1" resource="0" file="../../../src/gui/Buttons.cpp"/>
-        <FILE id="RR6zCd" name="Buttons.h" compile="0" resource="0" file="../../../src/gui/Buttons.h"/>
-        <FILE id="ap0fZ5" name="ChannelStripComponent.cpp" compile="1" resource="0"
-              file="../../../src/gui/ChannelStripComponent.cpp"/>
-        <FILE id="mJAt2G" name="ChannelStripComponent.h" compile="0" resource="0"
-              file="../../../src/gui/ChannelStripComponent.h"/>
-        <FILE id="SEK8x4" name="ConnectionGrid.cpp" compile="1" resource="0"
-              file="../../../src/gui/ConnectionGrid.cpp"/>
-        <FILE id="KDQOB0" name="ConnectionGrid.h" compile="0" resource="0"
-              file="../../../src/gui/ConnectionGrid.h"/>
-        <FILE id="CSIKL2" name="ContentComponent.cpp" compile="1" resource="0"
-              file="../../../src/gui/ContentComponent.cpp"/>
-        <FILE id="E9K18W" name="ContentComponent.h" compile="0" resource="0"
-              file="../../../src/gui/ContentComponent.h"/>
-        <FILE id="dl8zfq" name="ContentComponentPro.cpp" compile="1" resource="0"
-              file="../../../src/gui/ContentComponentPro.cpp"/>
-        <FILE id="Ph3b08" name="ContentComponentPro.h" compile="0" resource="0"
-              file="../../../src/gui/ContentComponentPro.h"/>
-        <FILE id="OIivmF" name="ContentComponentSolo.cpp" compile="1" resource="0"
-              file="../../../src/gui/ContentComponentSolo.cpp"/>
-        <FILE id="mDYLyC" name="ContentComponentSolo.h" compile="0" resource="0"
-              file="../../../src/gui/ContentComponentSolo.h"/>
-        <FILE id="Wasyzd" name="ContextMenus.cpp" compile="1" resource="0"
-              file="../../../src/gui/ContextMenus.cpp"/>
-        <FILE id="P5zxPr" name="ContextMenus.h" compile="0" resource="0" file="../../../src/gui/ContextMenus.h"/>
-        <FILE id="bAS9lP" name="GraphEditorComponent.cpp" compile="1" resource="0"
-              file="../../../src/gui/GraphEditorComponent.cpp"/>
-        <FILE id="jnWMQQ" name="GraphEditorComponent.h" compile="0" resource="0"
-              file="../../../src/gui/GraphEditorComponent.h"/>
-        <FILE id="ggSZyT" name="GuiCommon.h" compile="0" resource="0" file="../../../src/gui/GuiCommon.h"/>
-        <FILE id="z8NTMw" name="Icons.cpp" compile="1" resource="0" file="../../../src/gui/Icons.cpp"/>
-        <FILE id="TvWhU9" name="Icons.h" compile="0" resource="0" file="../../../src/gui/Icons.h"/>
-        <FILE id="svapsT" name="LookAndFeel.cpp" compile="1" resource="0" file="../../../src/gui/LookAndFeel.cpp"/>
-        <FILE id="XeTzSr" name="LookAndFeel.h" compile="0" resource="0" file="../../../src/gui/LookAndFeel.h"/>
-        <FILE id="VRYfcn" name="LuaConsoleComponent.cpp" compile="1" resource="0"
-              file="../../../src/gui/LuaConsoleComponent.cpp"/>
-        <FILE id="HFIF3Y" name="LuaConsoleComponent.h" compile="0" resource="0"
-              file="../../../src/gui/LuaConsoleComponent.h"/>
-        <FILE id="enztnT" name="MainMenu.cpp" compile="1" resource="0" file="../../../src/gui/MainMenu.cpp"/>
-        <FILE id="JlDEH3" name="MainMenu.h" compile="0" resource="0" file="../../../src/gui/MainMenu.h"/>
-        <FILE id="xAEOva" name="MainWindow.cpp" compile="1" resource="0" file="../../../src/gui/MainWindow.cpp"/>
-        <FILE id="Lnns1E" name="MainWindow.h" compile="0" resource="0" file="../../../src/gui/MainWindow.h"/>
-        <FILE id="J17D64" name="MidiEditorBody.cpp" compile="1" resource="0"
-              file="../../../src/gui/MidiEditorBody.cpp"/>
-        <FILE id="lUmj5l" name="MidiEditorBody.h" compile="0" resource="0"
-              file="../../../src/gui/MidiEditorBody.h"/>
-        <FILE id="CONbbh" name="MidiEditorComponent.cpp" compile="1" resource="0"
-              file="../../../src/gui/MidiEditorComponent.cpp"/>
-        <FILE id="ntr7eG" name="MidiEditorComponent.h" compile="0" resource="0"
-              file="../../../src/gui/MidiEditorComponent.h"/>
-        <FILE id="dzwxzX" name="NavigationConcertinaPanel.cpp" compile="1"
-              resource="0" file="../../../src/gui/NavigationConcertinaPanel.cpp"/>
-        <FILE id="pjKkRq" name="NavigationConcertinaPanel.h" compile="0" resource="0"
-              file="../../../src/gui/NavigationConcertinaPanel.h"/>
-        <FILE id="xr7lhS" name="NodeChannelStripComponent.h" compile="0" resource="0"
-              file="../../../src/gui/NodeChannelStripComponent.h"/>
-        <FILE id="axtVSK" name="NodeIOConfiguration.cpp" compile="1" resource="0"
-              file="../../../src/gui/NodeIOConfiguration.cpp"/>
-        <FILE id="VJXdHH" name="NodeIOConfiguration.h" compile="0" resource="0"
-              file="../../../src/gui/NodeIOConfiguration.h"/>
-        <FILE id="JS0RSq" name="NoteClipItem.h" compile="0" resource="0" file="../../../src/gui/NoteClipItem.h"/>
-        <FILE id="A9G0Ws" name="PluginManagerComponent.cpp" compile="1" resource="0"
-              file="../../../src/gui/PluginManagerComponent.cpp"/>
-        <FILE id="gaZQPo" name="PluginManagerComponent.h" compile="0" resource="0"
-              file="../../../src/gui/PluginManagerComponent.h"/>
-        <FILE id="w81TEF" name="PluginWindow.cpp" compile="1" resource="0"
-              file="../../../src/gui/PluginWindow.cpp"/>
-        <FILE id="ddRsvq" name="PluginWindow.h" compile="0" resource="0" file="../../../src/gui/PluginWindow.h"/>
-        <FILE id="TBAWn8" name="PreferencesComponent.cpp" compile="1" resource="0"
-              file="../../../src/gui/PreferencesComponent.cpp"/>
-        <FILE id="ImiUkZ" name="PreferencesComponent.h" compile="0" resource="0"
-              file="../../../src/gui/PreferencesComponent.h"/>
-        <FILE id="mUFm5t" name="RackContentView.cpp" compile="1" resource="0"
-              file="../../../src/gui/RackContentView.cpp"/>
-        <FILE id="tilo0a" name="RackContentView.h" compile="0" resource="0"
-              file="../../../src/gui/RackContentView.h"/>
-        <FILE id="wLjpkT" name="SequencerClipItem.cpp" compile="1" resource="0"
-              file="../../../src/gui/SequencerClipItem.cpp"/>
-        <FILE id="tfA79K" name="SequencerClipItem.h" compile="0" resource="0"
-              file="../../../src/gui/SequencerClipItem.h"/>
-        <FILE id="CTHt2d" name="SequencerComponent.cpp" compile="1" resource="0"
-              file="../../../src/gui/SequencerComponent.cpp"/>
-        <FILE id="LVHetk" name="SequencerComponent.h" compile="0" resource="0"
-              file="../../../src/gui/SequencerComponent.h"/>
-        <FILE id="drSYck" name="SessionImportWizard.cpp" compile="1" resource="0"
-              file="../../../src/gui/SessionImportWizard.cpp"/>
-        <FILE id="aakpGc" name="SessionImportWizard.h" compile="0" resource="0"
-              file="../../../src/gui/SessionImportWizard.h"/>
-        <FILE id="BGihY7" name="SessionTreePanel.cpp" compile="1" resource="0"
-              file="../../../src/gui/SessionTreePanel.cpp"/>
-        <FILE id="YoS93T" name="SessionTreePanel.h" compile="0" resource="0"
-              file="../../../src/gui/SessionTreePanel.h"/>
-        <FILE id="Z1V4aU" name="SystemTray.cpp" compile="1" resource="0" file="../../../src/gui/SystemTray.cpp"/>
-        <FILE id="XTgVpO" name="SystemTray.h" compile="0" resource="0" file="../../../src/gui/SystemTray.h"/>
-        <FILE id="dmBK9y" name="TempoAndMeterBar.h" compile="0" resource="0"
-              file="../../../src/gui/TempoAndMeterBar.h"/>
-        <FILE id="ixxjBo" name="Timeline.h" compile="0" resource="0" file="../../../src/gui/Timeline.h"/>
-        <FILE id="SbWcUO" name="TransportBar.cpp" compile="1" resource="0"
-              file="../../../src/gui/TransportBar.cpp"/>
-        <FILE id="uozpXX" name="TransportBar.h" compile="0" resource="0" file="../../../src/gui/TransportBar.h"/>
-        <FILE id="Hj5nVe" name="TreeviewBase.cpp" compile="1" resource="0"
-              file="../../../src/gui/TreeviewBase.cpp"/>
-        <FILE id="euSA8K" name="TreeviewBase.h" compile="0" resource="0" file="../../../src/gui/TreeviewBase.h"/>
-        <FILE id="lUtry5" name="ViewHelpers.cpp" compile="1" resource="0" file="../../../src/gui/ViewHelpers.cpp"/>
-        <FILE id="SCFmST" name="ViewHelpers.h" compile="0" resource="0" file="../../../src/gui/ViewHelpers.h"/>
-        <FILE id="dWXycj" name="Window.cpp" compile="1" resource="0" file="../../../src/gui/Window.cpp"/>
-        <FILE id="pwg0Id" name="Window.h" compile="0" resource="0" file="../../../src/gui/Window.h"/>
-        <FILE id="lc8PtV" name="WindowManager.cpp" compile="1" resource="0"
-              file="../../../src/gui/WindowManager.cpp"/>
-        <FILE id="bhE0Ib" name="WindowManager.h" compile="0" resource="0" file="../../../src/gui/WindowManager.h"/>
-        <FILE id="xqbrW5" name="Workspace.cpp" compile="1" resource="0" file="../../../src/gui/Workspace.cpp"/>
-        <FILE id="TY6cjk" name="Workspace.h" compile="0" resource="0" file="../../../src/gui/Workspace.h"/>
-      </GROUP>
-      <GROUP id="{CC0A71B6-C4D3-714F-815D-B94E59614711}" name="messages">
-        <FILE id="jNqTV2" name="ControllerDeviceMessages.h" compile="0" resource="0"
-              file="../../../src/messages/ControllerDeviceMessages.h"/>
-        <FILE id="riaOTc" name="GuiMessages.h" compile="0" resource="0" file="../../../src/messages/GuiMessages.h"/>
-      </GROUP>
-      <GROUP id="{48A2B621-0133-4801-4AA8-F1233B19B287}" name="scripting">
-        <FILE id="f0Gyh2" name="LuaBindings.cpp" compile="1" resource="0" file="../../../src/scripting/LuaBindings.cpp"/>
-        <FILE id="h1482q" name="LuaBindings.h" compile="0" resource="0" file="../../../src/scripting/LuaBindings.h"/>
-        <FILE id="DBfMsm" name="LuaLib.cpp" compile="1" resource="0" file="../../../src/scripting/LuaLib.cpp"/>
-      </GROUP>
-      <GROUP id="{52CE3755-8274-FB6C-8479-5FC73953C591}" name="session">
-        <FILE id="zDIzPO" name="Asset.cpp" compile="1" resource="0" file="../../../src/session/Asset.cpp"/>
-        <FILE id="KvayWL" name="Asset.h" compile="0" resource="0" file="../../../src/session/Asset.h"/>
-        <FILE id="vDDp3S" name="AssetTree.cpp" compile="1" resource="0" file="../../../src/session/AssetTree.cpp"/>
-        <FILE id="dJvcLT" name="AssetTree.h" compile="0" resource="0" file="../../../src/session/AssetTree.h"/>
-        <FILE id="jRHF3j" name="AssetType.h" compile="0" resource="0" file="../../../src/session/AssetType.h"/>
-        <FILE id="O5mgH7" name="ClipModel.h" compile="0" resource="0" file="../../../src/session/ClipModel.h"/>
-        <FILE id="mpfuan" name="CommandManager.h" compile="0" resource="0"
-              file="../../../src/session/CommandManager.h"/>
-        <FILE id="HPN0hp" name="ControllerDevice.cpp" compile="1" resource="0"
-              file="../../../src/session/ControllerDevice.cpp"/>
-        <FILE id="aNiXtK" name="ControllerDevice.h" compile="0" resource="0"
-              file="../../../src/session/ControllerDevice.h"/>
-        <FILE id="uyWZxB" name="DeviceManager.cpp" compile="1" resource="0"
-              file="../../../src/session/DeviceManager.cpp"/>
-        <FILE id="FePGvM" name="DeviceManager.h" compile="0" resource="0" file="../../../src/session/DeviceManager.h"/>
-        <FILE id="tZ8yyG" name="Graph.cpp" compile="1" resource="0" file="../../../src/session/Graph.cpp"/>
-        <FILE id="C2bPKk" name="Graph.h" compile="0" resource="0" file="../../../src/session/Graph.h"/>
-        <FILE id="FPcItI" name="MediaManager.cpp" compile="1" resource="0"
-              file="../../../src/session/MediaManager.cpp"/>
-        <FILE id="GgUFjQ" name="MediaManager.h" compile="0" resource="0" file="../../../src/session/MediaManager.h"/>
-        <FILE id="FIpf2s" name="MediaModel.h" compile="0" resource="0" file="../../../src/session/MediaModel.h"/>
-        <FILE id="ezrgg5" name="MediaStorage.h" compile="0" resource="0" file="../../../src/session/MediaStorage.h"/>
-        <FILE id="lfImpW" name="MidiClip.cpp" compile="1" resource="0" file="../../../src/session/MidiClip.cpp"/>
-        <FILE id="L0Ucij" name="MidiClip.h" compile="0" resource="0" file="../../../src/session/MidiClip.h"/>
-        <FILE id="WrBISs" name="Module.h" compile="0" resource="0" file="../../../src/session/Module.h"/>
-        <FILE id="PhctIX" name="Node.cpp" compile="1" resource="0" file="../../../src/session/Node.cpp"/>
-        <FILE id="fcIEr6" name="Node.h" compile="0" resource="0" file="../../../src/session/Node.h"/>
-        <FILE id="N43mSF" name="Note.cpp" compile="1" resource="0" file="../../../src/session/Note.cpp"/>
-        <FILE id="H3V1tT" name="Note.h" compile="0" resource="0" file="../../../src/session/Note.h"/>
-        <FILE id="Tsc805" name="NoteSequence.cpp" compile="1" resource="0"
-              file="../../../src/session/NoteSequence.cpp"/>
-        <FILE id="dSl0iC" name="NoteSequence.h" compile="0" resource="0" file="../../../src/session/NoteSequence.h"/>
-        <FILE id="GCIF2y" name="PluginManager.cpp" compile="1" resource="0"
-              file="../../../src/session/PluginManager.cpp"/>
-        <FILE id="T9I2lY" name="PluginManager.h" compile="0" resource="0" file="../../../src/session/PluginManager.h"/>
-        <FILE id="pFSV63" name="Presets.h" compile="0" resource="0" file="../../../src/session/Presets.h"/>
-        <FILE id="Fdj3XK" name="Sequence.cpp" compile="1" resource="0" file="../../../src/session/Sequence.cpp"/>
-        <FILE id="zakedi" name="Sequence.h" compile="0" resource="0" file="../../../src/session/Sequence.h"/>
-        <FILE id="CUozTo" name="Session.cpp" compile="1" resource="0" file="../../../src/session/Session.cpp"/>
-        <FILE id="fvv9Lb" name="Session.h" compile="0" resource="0" file="../../../src/session/Session.h"/>
-        <FILE id="PCHze1" name="SessionTrack.cpp" compile="1" resource="0"
-              file="../../../src/session/SessionTrack.cpp"/>
-        <FILE id="V5yPp2" name="TempoMap.h" compile="0" resource="0" file="../../../src/session/TempoMap.h"/>
-        <FILE id="bSPY5G" name="TrackModel.h" compile="0" resource="0" file="../../../src/session/TrackModel.h"/>
-      </GROUP>
-      <FILE id="a9Nh3D" name="CapsLock.h" compile="0" resource="0" file="../../../src/CapsLock.h"/>
-      <FILE id="MK6Afq" name="Commands.cpp" compile="1" resource="0" file="../../../src/Commands.cpp"/>
-      <FILE id="FyGZ32" name="Commands.h" compile="0" resource="0" file="../../../src/Commands.h"/>
-      <FILE id="SYkm0S" name="Common.h" compile="0" resource="0" file="../../../src/Common.h"/>
-      <FILE id="B72cfv" name="CommonConfig.h" compile="0" resource="0" file="../../../src/CommonConfig.h"/>
-      <FILE id="gGv0kO" name="DataPath.cpp" compile="1" resource="0" file="../../../src/DataPath.cpp"/>
-      <FILE id="kVsN98" name="DataPath.h" compile="0" resource="0" file="../../../src/DataPath.h"/>
-      <FILE id="nR25Yg" name="ElementApp.h" compile="0" resource="0" file="../../../src/ElementApp.h"/>
-      <FILE id="kyY1yw" name="Globals.cpp" compile="1" resource="0" file="../../../src/Globals.cpp"/>
-      <FILE id="DDjtJT" name="Globals.h" compile="0" resource="0" file="../../../src/Globals.h"/>
-      <FILE id="kZc98T" name="Main.cc" compile="1" resource="0" file="../../../src/Main.cc"/>
-      <FILE id="r05YmA" name="Messages.cpp" compile="1" resource="0" file="../../../src/Messages.cpp"/>
-      <FILE id="HZUyEb" name="Messages.h" compile="0" resource="0" file="../../../src/Messages.h"/>
-      <FILE id="z0Ed4K" name="Module.h" compile="0" resource="0" file="../../../src/Module.h"/>
-      <FILE id="apPHzz" name="ScopedFlag.h" compile="0" resource="0" file="../../../src/ScopedFlag.h"/>
-      <FILE id="Lor6aB" name="Settings.cpp" compile="1" resource="0" file="../../../src/Settings.cpp"/>
-      <FILE id="cwGuFZ" name="Settings.h" compile="0" resource="0" file="../../../src/Settings.h"/>
-      <FILE id="QQmYwq" name="Signals.h" compile="0" resource="0" file="../../../src/Signals.h"/>
-      <FILE id="pImTiQ" name="URIs.h" compile="0" resource="0" file="../../../src/URIs.h"/>
-      <FILE id="YWHrMo" name="URLs.h" compile="0" resource="0" file="../../../src/URLs.h"/>
-      <FILE id="tD5B5n" name="Utils.cpp" compile="1" resource="0" file="../../../src/Utils.cpp"/>
-      <FILE id="KkQU0l" name="Utils.h" compile="0" resource="0" file="../../../src/Utils.h"/>
-      <FILE id="RXqdPo" name="Version.cpp" compile="1" resource="0" file="../../../src/Version.cpp"/>
-      <FILE id="pjo3uw" name="Version.h" compile="0" resource="0" file="../../../src/Version.h"/>
-      <FILE id="eteUl4" name="WorldBase.cpp" compile="1" resource="0" file="../../../src/WorldBase.cpp"/>
-      <FILE id="N9EyDd" name="WorldBase.h" compile="0" resource="0" file="../../../src/WorldBase.h"/>
-    </GROUP>
-  </MAINGROUP>
-  <EXPORTFORMATS>
-    <XCODE_MAC targetFolder="Builds/MacOSX" smallIcon="RalCSg" bigIcon="RalCSg"
-               extraDefs="" userNotes="" postbuildCommand="" hardenedRuntime="1"
-               hardenedRuntimeOptions="com.apple.security.device.audio-input">
-      <CONFIGURATIONS>
-        <CONFIGURATION name="Debug" enablePluginBinaryCopyStep="1" isDebug="1" optimisation="1"
-                       linkTimeOptimisation="0" targetName="KV_ElementFX" headerPath="/opt/kushview/include&#10;"
-                       osxCompatibility="10.8 SDK" osxArchitecture="64BitIntel" cppLibType="libc++"
-                       aaxBinaryLocation="$(HOME)/Library/Audio/Plug-Ins/AAX_unsigned"
-                       customXcodeFlags="REZ_SEARCH_PATHS=$(DEVELOPER_DIR)/Platforms/MacOSX.platform/Developer/SDKs/MacOSX.sdk/System/Library/Frameworks/AudioUnit.framework/Headers"/>
-        <CONFIGURATION name="Release" enablePluginBinaryCopyStep="1" isDebug="0" optimisation="3"
-                       linkTimeOptimisation="1" targetName="KV_ElementFX" aaxBinaryLocation="$(HOME)/Library/Audio/Plug-Ins/AAX_unsigned"
-                       codeSigningIdentity="9511F5241B78B0D38961CD756873066A5F0ED225"
-                       cppLibType="libc++" osxArchitecture="64BitIntel" osxCompatibility="10.8 SDK"
-                       headerPath="/opt/kushview/include&#10;" customXcodeFlags="REZ_SEARCH_PATHS=$(DEVELOPER_DIR)/Platforms/MacOSX.platform/Developer/SDKs/MacOSX.sdk/System/Library/Frameworks/AudioUnit.framework/Headers"/>
-      </CONFIGURATIONS>
-      <MODULEPATHS>
-        <MODULEPATH id="juce_core" path="../../../libs/JUCE/modules"/>
-        <MODULEPATH id="juce_events" path="../../../libs/JUCE/modules"/>
-        <MODULEPATH id="juce_graphics" path="../../../libs/JUCE/modules"/>
-        <MODULEPATH id="juce_data_structures" path="../../../libs/JUCE/modules"/>
-        <MODULEPATH id="juce_gui_basics" path="../../../libs/JUCE/modules"/>
-        <MODULEPATH id="juce_gui_extra" path="../../../libs/JUCE/modules"/>
-        <MODULEPATH id="juce_cryptography" path="../../../libs/JUCE/modules"/>
-        <MODULEPATH id="juce_audio_basics" path="../../../libs/JUCE/modules"/>
-        <MODULEPATH id="juce_audio_devices" path="../../../libs/JUCE/modules"/>
-        <MODULEPATH id="juce_audio_formats" path="../../../libs/JUCE/modules"/>
-        <MODULEPATH id="juce_audio_processors" path="../../../libs/JUCE/modules"/>
-        <MODULEPATH id="juce_audio_plugin_client" path="../../../libs/JUCE/modules"/>
-        <MODULEPATH id="juce_audio_utils" path="../../../libs/JUCE/modules"/>
-        <MODULEPATH id="kv_core" path="../../../libs/kv/modules"/>
-        <MODULEPATH id="kv_engines" path="../../../libs/kv/modules"/>
-        <MODULEPATH id="kv_gui" path="../../../libs/kv/modules"/>
-        <MODULEPATH id="kv_models" path="../../../libs/kv/modules"/>
-        <MODULEPATH id="juce_dsp" path="../../../libs/JUCE/modules"/>
-      </MODULEPATHS>
-    </XCODE_MAC>
-    <VS2017 targetFolder="Builds/VisualStudio2017" windowsTargetPlatformVersion="10.0.16299.0"
-            extraDefs="KSP1_INTERNAL=1&#10;HAVE_LVTK=1&#10;JUCE_PLUGINHOST_VST=1&#10;JUCE_PLUGINHOST_VST3=1&#10;SCL_SECURE_NO_WARNINGS=1&#10;_SCL_SECURE_NO_WARNINGS=1&#10;"
-            toolset="v140_xp" aaxFolder="C:\SDKs\AAX">
-      <CONFIGURATIONS>
-        <CONFIGURATION name="Release" winWarningLevel="4" generateManifest="1" winArchitecture="x64"
-                       debugInformationFormat="ProgramDatabase" enablePluginBinaryCopyStep="0"
-                       linkTimeOptimisation="1" isDebug="0" optimisation="3" targetName="KV_ElementFX"
-                       headerPath="C:\SDKs\boost_1_65_1&#10;C:\SDKs\ASIOSDK2.3\common"
-                       binaryPath="../build/x64/Release" useRuntimeLibDLL="0"/>
-        <CONFIGURATION name="Debug" winWarningLevel="2" generateManifest="1" winArchitecture="Win32"
-                       debugInformationFormat="ProgramDatabase" enablePluginBinaryCopyStep="0"
-                       linkTimeOptimisation="0" isDebug="1" optimisation="1" targetName="KV_ElementFX"
-                       binaryPath="../build/Win32/Debug" headerPath="C:\SDKs\boost_1_65_1&#10;C:\SDKs\ASIOSDK2.3\common"
-                       useRuntimeLibDLL="1"/>
-        <CONFIGURATION name="Release" winWarningLevel="4" generateManifest="1" winArchitecture="Win32"
-                       debugInformationFormat="ProgramDatabase" enablePluginBinaryCopyStep="0"
-                       linkTimeOptimisation="1" isDebug="0" optimisation="3" targetName="KV_ElementFX"
-                       headerPath="C:\SDKs\boost_1_65_1&#10;C:\SDKs\ASIOSDK2.3\common"
-                       binaryPath="../build/Win32/Release" useRuntimeLibDLL="0"/>
-        <CONFIGURATION name="Debug" winWarningLevel="2" generateManifest="1" winArchitecture="x64"
-                       debugInformationFormat="ProgramDatabase" enablePluginBinaryCopyStep="0"
-                       linkTimeOptimisation="0" isDebug="1" optimisation="1" targetName="KV_ElementFX"
-                       binaryPath="../build/x64/Debug" headerPath="C:\SDKs\boost_1_65_1&#10;C:\SDKs\ASIOSDK2.3\common"
-                       useRuntimeLibDLL="1"/>
-      </CONFIGURATIONS>
-      <MODULEPATHS>
-        <MODULEPATH id="juce_core" path="../../../libs/JUCE/modules"/>
-        <MODULEPATH id="juce_events" path="../../../libs/JUCE/modules"/>
-        <MODULEPATH id="juce_graphics" path="../../../libs/JUCE/modules"/>
-        <MODULEPATH id="juce_data_structures" path="../../../libs/JUCE/modules"/>
-        <MODULEPATH id="juce_gui_basics" path="../../../libs/JUCE/modules"/>
-        <MODULEPATH id="juce_gui_extra" path="../../../libs/JUCE/modules"/>
-        <MODULEPATH id="juce_cryptography" path="../../../libs/JUCE/modules"/>
-        <MODULEPATH id="juce_audio_basics" path="../../../libs/JUCE/modules"/>
-        <MODULEPATH id="juce_audio_devices" path="../../../libs/JUCE/modules"/>
-        <MODULEPATH id="juce_audio_formats" path="../../../libs/JUCE/modules"/>
-        <MODULEPATH id="juce_audio_processors" path="../../../libs/JUCE/modules"/>
-        <MODULEPATH id="juce_audio_plugin_client" path="../../../libs/JUCE/modules"/>
-        <MODULEPATH id="juce_audio_utils" path="../../../libs/JUCE/modules"/>
-        <MODULEPATH id="kv_core" path="../../../libs/kv/modules"/>
-        <MODULEPATH id="kv_engines" path="../../../libs/kv/modules"/>
-        <MODULEPATH id="kv_gui" path="../../../libs/kv/modules"/>
-        <MODULEPATH id="kv_models" path="../../../libs/kv/modules"/>
-        <MODULEPATH id="juce_dsp" path="../../../libs/JUCE/modules"/>
-      </MODULEPATHS>
-    </VS2017>
-  </EXPORTFORMATS>
-  <MODULES>
-    <MODULE id="juce_audio_basics" showAllCode="1" useLocalCopy="0" useGlobalPath="0"/>
-    <MODULE id="juce_audio_devices" showAllCode="1" useLocalCopy="0" useGlobalPath="0"/>
-    <MODULE id="juce_audio_formats" showAllCode="1" useLocalCopy="0" useGlobalPath="0"/>
-    <MODULE id="juce_audio_plugin_client" showAllCode="1" useLocalCopy="0"
-            useGlobalPath="0"/>
-    <MODULE id="juce_audio_processors" showAllCode="1" useLocalCopy="0" useGlobalPath="0"/>
-    <MODULE id="juce_audio_utils" showAllCode="1" useLocalCopy="0" useGlobalPath="0"/>
-    <MODULE id="juce_core" showAllCode="1" useLocalCopy="0" useGlobalPath="0"/>
-    <MODULE id="juce_cryptography" showAllCode="1" useLocalCopy="0" useGlobalPath="0"/>
-    <MODULE id="juce_data_structures" showAllCode="1" useLocalCopy="0" useGlobalPath="0"/>
-    <MODULE id="juce_dsp" showAllCode="1" useLocalCopy="0" useGlobalPath="0"/>
-    <MODULE id="juce_events" showAllCode="1" useLocalCopy="0" useGlobalPath="0"/>
-    <MODULE id="juce_graphics" showAllCode="1" useLocalCopy="0" useGlobalPath="0"/>
-    <MODULE id="juce_gui_basics" showAllCode="1" useLocalCopy="0" useGlobalPath="0"/>
-    <MODULE id="juce_gui_extra" showAllCode="1" useLocalCopy="0" useGlobalPath="0"/>
-    <MODULE id="kv_core" showAllCode="1" useLocalCopy="0" useGlobalPath="0"/>
-    <MODULE id="kv_engines" showAllCode="1" useLocalCopy="0" useGlobalPath="0"/>
-    <MODULE id="kv_gui" showAllCode="1" useLocalCopy="0" useGlobalPath="0"/>
-    <MODULE id="kv_models" showAllCode="1" useLocalCopy="0" useGlobalPath="0"/>
-  </MODULES>
-  <JUCEOPTIONS JUCE_QUICKTIME="disabled" KV_LV2_PLUGIN_HOST="0" JUCE_PLUGINHOST_VST="1"
-               JUCE_PLUGINHOST_VST3="1" JUCE_PLUGINHOST_AU="1" KV_DOCKING_WINDOWS="1"/>
-  <LIVE_SETTINGS>
-    <OSX/>
-    <WINDOWS/>
-  </LIVE_SETTINGS>
-</JUCERPROJECT>
+<?xml version="1.0" encoding="UTF-8"?>
+
+<JUCERPROJECT id="pjYkKA" name="Element FX" displaySplashScreen="0" reportAppUsage="0"
+              splashScreenColour="Dark" projectType="audioplug" version="1.41.1"
+              bundleIdentifier="net.kushview.plugins.ElementFX" includeBinaryInAppConfig="1"
+              cppLanguageStandard="17" companyCopyright="Copyright (c) 2017-2019 Kushview, LLC"
+              buildVST="1" buildVST3="1" buildAU="1" buildAUv3="0" buildRTAS="0"
+              buildAAX="1" buildStandalone="1" enableIAA="0" pluginName="Element FX"
+              pluginDesc="Element Modular Effects Rack" pluginManufacturer="Kushview"
+              pluginManufacturerCode="KshV" pluginCode="ElFX" pluginChannelConfigs=""
+              pluginIsSynth="0" pluginWantsMidiIn="1" pluginProducesMidiOut="1"
+              pluginIsMidiEffectPlugin="0" pluginEditorRequiresKeys="0" pluginAUExportPrefix="ElementFX"
+              aaxIdentifier="net.kushview.ElementFX" jucerVersion="5.4.5" companyName="Kushview"
+              companyWebsite="https://kushview.net" companyEmail="support@kushview.net"
+              defines="EL_RUNNING_AS_PLUGIN=1&#10;EL_VERSION_STRING=&quot;0.41.1&quot;&#10;"
+              pluginVSTCategory="kPlugCategEffect" pluginAUMainType="'aumf'"
+              userNotes="This configuration is for the Instrument version.  &#10;IMPORTANT: ElementFX configs are overridden in ElementFXConfig.h not this project file"
+              pluginFormats="buildVST,buildVST3,buildAU,buildAAX,buildStandalone"
+              pluginCharacteristicsValue="pluginWantsMidiIn,pluginProducesMidiOut"
+              pluginAAXCategory="8192" headerPath="../../../../../src&#10;../../../../../libs/lua&#10;../../../../../libs/lua/src&#10;">
+  <MAINGROUP id="SKUipM" name="Element FX">
+    <GROUP id="{79158675-9931-4F98-C7A8-52C82F095CAA}" name="Source">
+      <FILE id="vePspm" name="ElementFXConfig.h" compile="0" resource="0"
+            file="../Element/Source/ElementFXConfig.h"/>
+      <FILE id="onjCLg" name="PluginEditor.cpp" compile="1" resource="0"
+            file="../Element/Source/PluginEditor.cpp"/>
+      <FILE id="fu1Fsl" name="PluginEditor.h" compile="0" resource="0" file="../Element/Source/PluginEditor.h"/>
+      <FILE id="KRRvkm" name="PluginProcessor.cpp" compile="1" resource="0"
+            file="../Element/Source/PluginProcessor.cpp"/>
+      <FILE id="nTIEZa" name="PluginProcessor.h" compile="0" resource="0"
+            file="../Element/Source/PluginProcessor.h"/>
+    </GROUP>
+    <GROUP id="{2396F300-75B6-C562-6BA5-CB48DE415ABA}" name="src">
+      <GROUP id="{8F00CA5F-37D9-78BD-642B-A7E43385CAEA}" name="controllers">
+        <FILE id="ALLqZx" name="AppController.cpp" compile="1" resource="0"
+              file="../../../src/controllers/AppController.cpp"/>
+        <FILE id="hNRoxE" name="AppController.h" compile="0" resource="0" file="../../../src/controllers/AppController.h"/>
+        <FILE id="H2cbJR" name="Controller.cpp" compile="1" resource="0" file="../../../src/controllers/Controller.cpp"/>
+        <FILE id="wzhsBU" name="Controller.h" compile="0" resource="0" file="../../../src/controllers/Controller.h"/>
+        <FILE id="LhmmDs" name="DevicesController.cpp" compile="1" resource="0"
+              file="../../../src/controllers/DevicesController.cpp"/>
+        <FILE id="FxM8GV" name="DevicesController.h" compile="0" resource="0"
+              file="../../../src/controllers/DevicesController.h"/>
+        <FILE id="NlSuSj" name="EngineController.cpp" compile="1" resource="0"
+              file="../../../src/controllers/EngineController.cpp"/>
+        <FILE id="O9bdUO" name="EngineController.h" compile="0" resource="0"
+              file="../../../src/controllers/EngineController.h"/>
+        <FILE id="Gdca6L" name="GraphController.cpp" compile="1" resource="0"
+              file="../../../src/controllers/GraphController.cpp"/>
+        <FILE id="ZmqSIq" name="GraphController.h" compile="0" resource="0"
+              file="../../../src/controllers/GraphController.h"/>
+        <FILE id="cyIDz3" name="GraphManager.cpp" compile="1" resource="0"
+              file="../../../src/controllers/GraphManager.cpp"/>
+        <FILE id="I7v2nk" name="GraphManager.h" compile="0" resource="0" file="../../../src/controllers/GraphManager.h"/>
+        <FILE id="hxia2Z" name="GuiController.cpp" compile="1" resource="0"
+              file="../../../src/controllers/GuiController.cpp"/>
+        <FILE id="lFmUmB" name="GuiController.h" compile="0" resource="0" file="../../../src/controllers/GuiController.h"/>
+        <FILE id="KbavV3" name="MappingController.cpp" compile="1" resource="0"
+              file="../../../src/controllers/MappingController.cpp"/>
+        <FILE id="auNZtc" name="MappingController.h" compile="0" resource="0"
+              file="../../../src/controllers/MappingController.h"/>
+        <FILE id="gTP6i8" name="PresetsController.cpp" compile="1" resource="0"
+              file="../../../src/controllers/PresetsController.cpp"/>
+        <FILE id="NmuITM" name="PresetsController.h" compile="0" resource="0"
+              file="../../../src/controllers/PresetsController.h"/>
+        <FILE id="V3Zf20" name="ScriptingController.cpp" compile="1" resource="0"
+              file="../../../src/controllers/ScriptingController.cpp"/>
+        <FILE id="tnQM2Z" name="ScriptingController.h" compile="0" resource="0"
+              file="../../../src/controllers/ScriptingController.h"/>
+        <FILE id="f5AwdY" name="SessionController.cpp" compile="1" resource="0"
+              file="../../../src/controllers/SessionController.cpp"/>
+        <FILE id="Hw1sq9" name="SessionController.h" compile="0" resource="0"
+              file="../../../src/controllers/SessionController.h"/>
+        <FILE id="YkYTnf" name="WorkspacesController.cpp" compile="1" resource="0"
+              file="../../../src/controllers/WorkspacesController.cpp"/>
+        <FILE id="MpdxD8" name="WorkspacesController.h" compile="0" resource="0"
+              file="../../../src/controllers/WorkspacesController.h"/>
+      </GROUP>
+      <GROUP id="{7D65660F-D49D-4CA6-FEE5-D3FD4CE3F399}" name="db">
+        <FILE id="Y4tFma" name="Database.cpp" compile="1" resource="0" file="../../../src/db/Database.cpp"/>
+        <FILE id="OELpJJ" name="Database.h" compile="0" resource="0" file="../../../src/db/Database.h"/>
+      </GROUP>
+      <GROUP id="{81412F5B-0B5D-840C-E0DC-D9587A1A9E29}" name="documents">
+        <FILE id="RgDfeB" name="GraphDocument.cpp" compile="1" resource="0"
+              file="../../../src/documents/GraphDocument.cpp"/>
+        <FILE id="eNfCxs" name="GraphDocument.h" compile="0" resource="0" file="../../../src/documents/GraphDocument.h"/>
+        <FILE id="LIBfZZ" name="SessionDocument.cpp" compile="1" resource="0"
+              file="../../../src/documents/SessionDocument.cpp"/>
+        <FILE id="zK1nxg" name="SessionDocument.h" compile="0" resource="0"
+              file="../../../src/documents/SessionDocument.h"/>
+      </GROUP>
+      <GROUP id="{B8BE7E2B-77DC-FAB2-5795-8C4160F7BC50}" name="engine">
+        <GROUP id="{891D0787-029B-0997-AE77-C1ABC2BE4D08}" name="nodes">
+          <FILE id="asvPWg" name="AllPassFilterNode.h" compile="0" resource="0"
+                file="../../../src/engine/nodes/AllPassFilterNode.h"/>
+          <FILE id="Y9AiIv" name="AudioFilePlayerNode.cpp" compile="1" resource="0"
+                file="../../../src/engine/nodes/AudioFilePlayerNode.cpp"/>
+          <FILE id="Y3Oiu0" name="AudioFilePlayerNode.h" compile="0" resource="0"
+                file="../../../src/engine/nodes/AudioFilePlayerNode.h"/>
+          <FILE id="L7XbZF" name="AudioMixerProcessor.cpp" compile="1" resource="0"
+                file="../../../src/engine/nodes/AudioMixerProcessor.cpp"/>
+          <FILE id="pmQuyP" name="AudioMixerProcessor.h" compile="0" resource="0"
+                file="../../../src/engine/nodes/AudioMixerProcessor.h"/>
+          <FILE id="FFIVnC" name="AudioProcessorNode.cpp" compile="1" resource="0"
+                file="../../../src/engine/nodes/AudioProcessorNode.cpp"/>
+          <FILE id="gGN7Hg" name="AudioProcessorNode.h" compile="0" resource="0"
+                file="../../../src/engine/nodes/AudioProcessorNode.h"/>
+          <FILE id="eJEFsJ" name="AudioRouterNode.cpp" compile="1" resource="0"
+                file="../../../src/engine/nodes/AudioRouterNode.cpp"/>
+          <FILE id="yUHqsD" name="AudioRouterNode.h" compile="0" resource="0"
+                file="../../../src/engine/nodes/AudioRouterNode.h"/>
+          <FILE id="zbaTDT" name="BaseProcessor.h" compile="0" resource="0" file="../../../src/engine/nodes/BaseProcessor.h"/>
+          <FILE id="a3W7XR" name="ChannelizeProcessor.h" compile="0" resource="0"
+                file="../../../src/engine/nodes/ChannelizeProcessor.h"/>
+          <FILE id="Xd9JAm" name="CombFilterProcessor.h" compile="0" resource="0"
+                file="../../../src/engine/nodes/CombFilterProcessor.h"/>
+          <FILE id="TM6LCy" name="EQFilterProcessor.h" compile="0" resource="0"
+                file="../../../src/engine/nodes/EQFilterProcessor.h"/>
+          <FILE id="xZRLvg" name="FreqSplitterProcessor.h" compile="0" resource="0"
+                file="../../../src/engine/nodes/FreqSplitterProcessor.h"/>
+          <FILE id="EbxxYp" name="LuaNode.cpp" compile="1" resource="0" file="../../../src/engine/nodes/LuaNode.cpp"/>
+          <FILE id="RuZAkz" name="LuaNode.h" compile="0" resource="0" file="../../../src/engine/nodes/LuaNode.h"/>
+          <FILE id="Y1UYGC" name="MediaPlayerProcessor.cpp" compile="1" resource="0"
+                file="../../../src/engine/nodes/MediaPlayerProcessor.cpp"/>
+          <FILE id="o5UrNd" name="MediaPlayerProcessor.h" compile="0" resource="0"
+                file="../../../src/engine/nodes/MediaPlayerProcessor.h"/>
+          <FILE id="SQbyow" name="MidiChannelMapProcessor.h" compile="0" resource="0"
+                file="../../../src/engine/nodes/MidiChannelMapProcessor.h"/>
+          <FILE id="M7nJmF" name="MidiChannelSplitterNode.cpp" compile="1" resource="0"
+                file="../../../src/engine/nodes/MidiChannelSplitterNode.cpp"/>
+          <FILE id="uRF6c5" name="MidiChannelSplitterNode.h" compile="0" resource="0"
+                file="../../../src/engine/nodes/MidiChannelSplitterNode.h"/>
+          <FILE id="Dcu0Ky" name="MidiDeviceProcessor.cpp" compile="1" resource="0"
+                file="../../../src/engine/nodes/MidiDeviceProcessor.cpp"/>
+          <FILE id="qyaYaC" name="MidiDeviceProcessor.h" compile="0" resource="0"
+                file="../../../src/engine/nodes/MidiDeviceProcessor.h"/>
+          <FILE id="BWCDLP" name="MidiFilterNode.cpp" compile="1" resource="0"
+                file="../../../src/engine/nodes/MidiFilterNode.cpp"/>
+          <FILE id="eOetqC" name="MidiFilterNode.h" compile="0" resource="0"
+                file="../../../src/engine/nodes/MidiFilterNode.h"/>
+          <FILE id="TlXwdF" name="MidiMonitorNode.cpp" compile="1" resource="0"
+                file="../../../src/engine/nodes/MidiMonitorNode.cpp"/>
+          <FILE id="c3rcVS" name="MidiMonitorNode.h" compile="0" resource="0"
+                file="../../../src/engine/nodes/MidiMonitorNode.h"/>
+          <FILE id="tf1DL8" name="MidiProgramMapNode.cpp" compile="1" resource="0"
+                file="../../../src/engine/nodes/MidiProgramMapNode.cpp"/>
+          <FILE id="unZRY4" name="MidiProgramMapNode.h" compile="0" resource="0"
+                file="../../../src/engine/nodes/MidiProgramMapNode.h"/>
+          <FILE id="mpa3dy" name="OSCProcessor.h" compile="0" resource="0" file="../../../src/engine/nodes/OSCProcessor.h"/>
+          <FILE id="RwCief" name="OSCReceiverNode.cpp" compile="1" resource="0"
+                file="../../../src/engine/nodes/OSCReceiverNode.cpp"/>
+          <FILE id="YFLgsk" name="OSCReceiverNode.h" compile="0" resource="0"
+                file="../../../src/engine/nodes/OSCReceiverNode.h"/>
+          <FILE id="BtsJv2" name="OSCSenderNode.cpp" compile="1" resource="0"
+                file="../../../src/engine/nodes/OSCSenderNode.cpp"/>
+          <FILE id="Oi63lZ" name="OSCSenderNode.h" compile="0" resource="0" file="../../../src/engine/nodes/OSCSenderNode.h"/>
+          <FILE id="a0vk88" name="PlaceholderProcessor.h" compile="0" resource="0"
+                file="../../../src/engine/nodes/PlaceholderProcessor.h"/>
+          <FILE id="t7LzlR" name="ReverbProcessor.h" compile="0" resource="0"
+                file="../../../src/engine/nodes/ReverbProcessor.h"/>
+          <FILE id="BB3q0a" name="SubGraphProcessor.cpp" compile="1" resource="0"
+                file="../../../src/engine/nodes/SubGraphProcessor.cpp"/>
+          <FILE id="uVzeZt" name="SubGraphProcessor.h" compile="0" resource="0"
+                file="../../../src/engine/nodes/SubGraphProcessor.h"/>
+          <FILE id="AMmdoJ" name="VolumeProcessor.h" compile="0" resource="0"
+                file="../../../src/engine/nodes/VolumeProcessor.h"/>
+          <FILE id="wd8qju" name="WetDryProcessor.h" compile="0" resource="0"
+                file="../../../src/engine/nodes/WetDryProcessor.h"/>
+        </GROUP>
+        <FILE id="A1UeFu" name="AudioEngine.cpp" compile="1" resource="0" file="../../../src/engine/AudioEngine.cpp"/>
+        <FILE id="p9efXm" name="AudioEngine.h" compile="0" resource="0" file="../../../src/engine/AudioEngine.h"/>
+        <FILE id="VfLQge" name="DataType.h" compile="0" resource="0" file="../../../src/engine/DataType.h"/>
+        <FILE id="fX0dPI" name="Engine.h" compile="0" resource="0" file="../../../src/engine/Engine.h"/>
+        <FILE id="crbBne" name="GraphNode.cpp" compile="1" resource="0" file="../../../src/engine/GraphNode.cpp"/>
+        <FILE id="SeZUcj" name="GraphNode.h" compile="0" resource="0" file="../../../src/engine/GraphNode.h"/>
+        <FILE id="asv4Aw" name="GraphPort.cpp" compile="1" resource="0" file="../../../src/engine/GraphPort.cpp"/>
+        <FILE id="jY59Ay" name="GraphPort.h" compile="0" resource="0" file="../../../src/engine/GraphPort.h"/>
+        <FILE id="cnpez2" name="GraphProcessor.cpp" compile="1" resource="0"
+              file="../../../src/engine/GraphProcessor.cpp"/>
+        <FILE id="dXXdU4" name="GraphProcessor.h" compile="0" resource="0"
+              file="../../../src/engine/GraphProcessor.h"/>
+        <FILE id="g0dO8T" name="InternalFormat.cpp" compile="1" resource="0"
+              file="../../../src/engine/InternalFormat.cpp"/>
+        <FILE id="Em9XLD" name="InternalFormat.h" compile="0" resource="0"
+              file="../../../src/engine/InternalFormat.h"/>
+        <FILE id="RzcpeB" name="LinearFade.h" compile="0" resource="0" file="../../../src/engine/LinearFade.h"/>
+        <FILE id="HviAfH" name="MappingEngine.cpp" compile="1" resource="0"
+              file="../../../src/engine/MappingEngine.cpp"/>
+        <FILE id="yjARoy" name="MappingEngine.h" compile="0" resource="0" file="../../../src/engine/MappingEngine.h"/>
+        <FILE id="I4vahF" name="MidiChannelMap.h" compile="0" resource="0"
+              file="../../../src/engine/MidiChannelMap.h"/>
+        <FILE id="lHY7TO" name="MidiClock.cpp" compile="1" resource="0" file="../../../src/engine/MidiClock.cpp"/>
+        <FILE id="g8ExNG" name="MidiClock.h" compile="0" resource="0" file="../../../src/engine/MidiClock.h"/>
+        <FILE id="zqotQH" name="MidiEngine.cpp" compile="1" resource="0" file="../../../src/engine/MidiEngine.cpp"/>
+        <FILE id="HbXCjO" name="MidiEngine.h" compile="0" resource="0" file="../../../src/engine/MidiEngine.h"/>
+        <FILE id="wISMJT" name="MidiIOMonitor.h" compile="0" resource="0" file="../../../src/engine/MidiIOMonitor.h"/>
+        <FILE id="moJ51v" name="MidiPipe.cpp" compile="1" resource="0" file="../../../src/engine/MidiPipe.cpp"/>
+        <FILE id="dpxmFm" name="MidiPipe.h" compile="0" resource="0" file="../../../src/engine/MidiPipe.h"/>
+        <FILE id="sa40AM" name="MidiTranspose.h" compile="0" resource="0" file="../../../src/engine/MidiTranspose.h"/>
+        <FILE id="urwyMY" name="ToggleGrid.h" compile="0" resource="0" file="../../../src/engine/ToggleGrid.h"/>
+        <FILE id="UvNDAp" name="Transport.cpp" compile="1" resource="0" file="../../../src/engine/Transport.cpp"/>
+        <FILE id="rWeYik" name="Transport.h" compile="0" resource="0" file="../../../src/engine/Transport.h"/>
+        <FILE id="E7Gd4J" name="VelocityCurve.h" compile="0" resource="0" file="../../../src/engine/VelocityCurve.h"/>
+      </GROUP>
+      <GROUP id="{FED5A86D-4AE3-ED44-C284-DC439A943F19}" name="gui">
+        <GROUP id="{E90AB14A-2C8C-0806-6495-DA678ECAC29A}" name="nodes">
+          <FILE id="KbFTQq" name="AudioIONodeEditor.h" compile="0" resource="0"
+                file="../../../src/gui/nodes/AudioIONodeEditor.h"/>
+          <FILE id="jZF7Eu" name="AudioRouterEditor.cpp" compile="1" resource="0"
+                file="../../../src/gui/nodes/AudioRouterEditor.cpp"/>
+          <FILE id="a531Cv" name="AudioRouterEditor.h" compile="0" resource="0"
+                file="../../../src/gui/nodes/AudioRouterEditor.h"/>
+          <FILE id="Eu56wv" name="GenericNodeEditor.cpp" compile="1" resource="0"
+                file="../../../src/gui/nodes/GenericNodeEditor.cpp"/>
+          <FILE id="WxnOul" name="GenericNodeEditor.h" compile="0" resource="0"
+                file="../../../src/gui/nodes/GenericNodeEditor.h"/>
+          <FILE id="W4F9wG" name="LuaNodeEditor.cpp" compile="1" resource="0"
+                file="../../../src/gui/nodes/LuaNodeEditor.cpp"/>
+          <FILE id="Gp8qoL" name="LuaNodeEditor.h" compile="0" resource="0" file="../../../src/gui/nodes/LuaNodeEditor.h"/>
+          <FILE id="YW315p" name="MidiIONodeEditor.h" compile="0" resource="0"
+                file="../../../src/gui/nodes/MidiIONodeEditor.h"/>
+          <FILE id="Ht5Y92" name="MidiMonitorNodeEditor.cpp" compile="1" resource="0"
+                file="../../../src/gui/nodes/MidiMonitorNodeEditor.cpp"/>
+          <FILE id="YJY6Gn" name="MidiMonitorNodeEditor.h" compile="0" resource="0"
+                file="../../../src/gui/nodes/MidiMonitorNodeEditor.h"/>
+          <FILE id="djc5dG" name="MidiProgramMapEditor.cpp" compile="1" resource="0"
+                file="../../../src/gui/nodes/MidiProgramMapEditor.cpp"/>
+          <FILE id="vpJrsO" name="MidiProgramMapEditor.h" compile="0" resource="0"
+                file="../../../src/gui/nodes/MidiProgramMapEditor.h"/>
+          <FILE id="U16raJ" name="NodeEditorComponent.cpp" compile="1" resource="0"
+                file="../../../src/gui/nodes/NodeEditorComponent.cpp"/>
+          <FILE id="ln7vrW" name="NodeEditorComponent.h" compile="0" resource="0"
+                file="../../../src/gui/nodes/NodeEditorComponent.h"/>
+          <FILE id="y9YUsG" name="OSCReceiverNodeEditor.cpp" compile="1" resource="0"
+                file="../../../src/gui/nodes/OSCReceiverNodeEditor.cpp"/>
+          <FILE id="eU8jEe" name="OSCReceiverNodeEditor.h" compile="0" resource="0"
+                file="../../../src/gui/nodes/OSCReceiverNodeEditor.h"/>
+          <FILE id="sAZRSY" name="OSCSenderNodeEditor.cpp" compile="1" resource="0"
+                file="../../../src/gui/nodes/OSCSenderNodeEditor.cpp"/>
+          <FILE id="Y8Efmh" name="OSCSenderNodeEditor.h" compile="0" resource="0"
+                file="../../../src/gui/nodes/OSCSenderNodeEditor.h"/>
+          <FILE id="ufmHbZ" name="VolumeNodeEditor.cpp" compile="1" resource="0"
+                file="../../../src/gui/nodes/VolumeNodeEditor.cpp"/>
+          <FILE id="iCP4U4" name="VolumeNodeEditor.h" compile="0" resource="0"
+                file="../../../src/gui/nodes/VolumeNodeEditor.h"/>
+        </GROUP>
+        <GROUP id="{834171A3-52B5-927D-A9A0-D9C74FE7D6C5}" name="properties">
+          <FILE id="D9QKoA" name="MidiMultiChannelPropertyComponent.h" compile="0"
+                resource="0" file="../../../src/gui/properties/MidiMultiChannelPropertyComponent.h"/>
+          <FILE id="pgYTN4" name="NodeProperties.cpp" compile="1" resource="0"
+                file="../../../src/gui/properties/NodeProperties.cpp"/>
+          <FILE id="oEYSVi" name="NodeProperties.h" compile="0" resource="0"
+                file="../../../src/gui/properties/NodeProperties.h"/>
+        </GROUP>
+        <GROUP id="{7308A35F-0BF4-1438-32EF-DE87DBC041E6}" name="scripting"/>
+        <GROUP id="{20AF4BCB-FDCD-C9A5-8AD5-45DF4AE753CE}" name="views">
+          <FILE id="hLn1aq" name="ContentView.cpp" compile="1" resource="0" file="../../../src/gui/views/ContentView.cpp"/>
+          <FILE id="Orjmjz" name="ContentView.h" compile="0" resource="0" file="../../../src/gui/views/ContentView.h"/>
+          <FILE id="CuJ1q7" name="ControllerDevicesView.cpp" compile="1" resource="0"
+                file="../../../src/gui/views/ControllerDevicesView.cpp"/>
+          <FILE id="FKWD6k" name="ControllerDevicesView.h" compile="0" resource="0"
+                file="../../../src/gui/views/ControllerDevicesView.h"/>
+          <FILE id="hYbGgd" name="ControllerMapsView.cpp" compile="1" resource="0"
+                file="../../../src/gui/views/ControllerMapsView.cpp"/>
+          <FILE id="N7nMKX" name="ControllerMapsView.h" compile="0" resource="0"
+                file="../../../src/gui/views/ControllerMapsView.h"/>
+          <FILE id="JxD6Wm" name="EmptyContentView.h" compile="0" resource="0"
+                file="../../../src/gui/views/EmptyContentView.h"/>
+          <FILE id="GXyxNh" name="GraphDisplayView.h" compile="0" resource="0"
+                file="../../../src/gui/views/GraphDisplayView.h"/>
+          <FILE id="rmEOph" name="GraphEditorView.cpp" compile="1" resource="0"
+                file="../../../src/gui/views/GraphEditorView.cpp"/>
+          <FILE id="ZATpaa" name="GraphEditorView.h" compile="0" resource="0"
+                file="../../../src/gui/views/GraphEditorView.h"/>
+          <FILE id="CYpE16" name="GraphMixerView.cpp" compile="1" resource="0"
+                file="../../../src/gui/views/GraphMixerView.cpp"/>
+          <FILE id="SmIIrI" name="GraphMixerView.h" compile="0" resource="0"
+                file="../../../src/gui/views/GraphMixerView.h"/>
+          <FILE id="db7hNF" name="GraphSettingsView.cpp" compile="1" resource="0"
+                file="../../../src/gui/views/GraphSettingsView.cpp"/>
+          <FILE id="fHE4Ez" name="GraphSettingsView.h" compile="0" resource="0"
+                file="../../../src/gui/views/GraphSettingsView.h"/>
+          <FILE id="dsSO7M" name="KeymapEditorView.cpp" compile="1" resource="0"
+                file="../../../src/gui/views/KeymapEditorView.cpp"/>
+          <FILE id="UihBG9" name="KeymapEditorView.h" compile="0" resource="0"
+                file="../../../src/gui/views/KeymapEditorView.h"/>
+          <FILE id="CU0aeA" name="LuaConsoleView.h" compile="0" resource="0"
+                file="../../../src/gui/views/LuaConsoleView.h"/>
+          <FILE id="N3AlIr" name="NavigationView.cpp" compile="1" resource="0"
+                file="../../../src/gui/views/NavigationView.cpp"/>
+          <FILE id="A6mdD0" name="NavigationView.h" compile="0" resource="0"
+                file="../../../src/gui/views/NavigationView.h"/>
+          <FILE id="VTYFGg" name="NodeChannelStripView.cpp" compile="1" resource="0"
+                file="../../../src/gui/views/NodeChannelStripView.cpp"/>
+          <FILE id="RL6rIh" name="NodeChannelStripView.h" compile="0" resource="0"
+                file="../../../src/gui/views/NodeChannelStripView.h"/>
+          <FILE id="OUXW4S" name="NodeEditorContentView.cpp" compile="1" resource="0"
+                file="../../../src/gui/views/NodeEditorContentView.cpp"/>
+          <FILE id="yAfEzm" name="NodeEditorContentView.h" compile="0" resource="0"
+                file="../../../src/gui/views/NodeEditorContentView.h"/>
+          <FILE id="AUqbTs" name="NodeMidiContentView.cpp" compile="1" resource="0"
+                file="../../../src/gui/views/NodeMidiContentView.cpp"/>
+          <FILE id="fwj8WM" name="NodeMidiContentView.h" compile="0" resource="0"
+                file="../../../src/gui/views/NodeMidiContentView.h"/>
+          <FILE id="eslCvo" name="PluginsPanelView.cpp" compile="1" resource="0"
+                file="../../../src/gui/views/PluginsPanelView.cpp"/>
+          <FILE id="hYI50s" name="PluginsPanelView.h" compile="0" resource="0"
+                file="../../../src/gui/views/PluginsPanelView.h"/>
+          <FILE id="yO0uMx" name="SessionSettingsView.cpp" compile="1" resource="0"
+                file="../../../src/gui/views/SessionSettingsView.cpp"/>
+          <FILE id="Z8Sqip" name="SessionSettingsView.h" compile="0" resource="0"
+                file="../../../src/gui/views/SessionSettingsView.h"/>
+          <FILE id="oeNBnt" name="SessionTreeContentView.cpp" compile="1" resource="0"
+                file="../../../src/gui/views/SessionTreeContentView.cpp"/>
+          <FILE id="juy7Ot" name="SessionTreeContentView.h" compile="0" resource="0"
+                file="../../../src/gui/views/SessionTreeContentView.h"/>
+          <FILE id="ysGH5b" name="VirtualKeyboardView.cpp" compile="1" resource="0"
+                file="../../../src/gui/views/VirtualKeyboardView.cpp"/>
+          <FILE id="Z8h0pG" name="VirtualKeyboardView.h" compile="0" resource="0"
+                file="../../../src/gui/views/VirtualKeyboardView.h"/>
+        </GROUP>
+        <GROUP id="{C97E08C5-8778-9507-EA41-D4B4156CFF7C}" name="widgets">
+          <FILE id="GfHvaN" name="AudioDeviceSelectorComponent.cpp" compile="1"
+                resource="0" file="../../../src/gui/widgets/AudioDeviceSelectorComponent.cpp"/>
+          <FILE id="dyfJjv" name="AudioDeviceSelectorComponent.h" compile="0"
+                resource="0" file="../../../src/gui/widgets/AudioDeviceSelectorComponent.h"/>
+          <FILE id="EqGsPX" name="BreadCrumbComponent.h" compile="0" resource="0"
+                file="../../../src/gui/widgets/BreadCrumbComponent.h"/>
+          <FILE id="nMtLy5" name="HorizontalListBox.cpp" compile="1" resource="0"
+                file="../../../src/gui/widgets/HorizontalListBox.cpp"/>
+          <FILE id="mBnNAx" name="HorizontalListBox.h" compile="0" resource="0"
+                file="../../../src/gui/widgets/HorizontalListBox.h"/>
+          <FILE id="jIgpIb" name="MidiBlinker.cpp" compile="1" resource="0" file="../../../src/gui/widgets/MidiBlinker.cpp"/>
+          <FILE id="QptZfT" name="MidiBlinker.h" compile="0" resource="0" file="../../../src/gui/widgets/MidiBlinker.h"/>
+          <FILE id="HWIljq" name="MidiChannelSelectComponent.h" compile="0" resource="0"
+                file="../../../src/gui/widgets/MidiChannelSelectComponent.h"/>
+          <FILE id="LX2T1l" name="NodeListComboBox.h" compile="0" resource="0"
+                file="../../../src/gui/widgets/NodeListComboBox.h"/>
+          <FILE id="fMXfCf" name="NodeMidiProgramComponent.cpp" compile="1" resource="0"
+                file="../../../src/gui/widgets/NodeMidiProgramComponent.cpp"/>
+          <FILE id="eO0wpE" name="NodeMidiProgramComponent.h" compile="0" resource="0"
+                file="../../../src/gui/widgets/NodeMidiProgramComponent.h"/>
+          <FILE id="J6SOkU" name="SessionGraphsListBox.cpp" compile="1" resource="0"
+                file="../../../src/gui/widgets/SessionGraphsListBox.cpp"/>
+          <FILE id="UaHzhk" name="SessionGraphsListBox.h" compile="0" resource="0"
+                file="../../../src/gui/widgets/SessionGraphsListBox.h"/>
+          <FILE id="MiR2Dz" name="Spinner.h" compile="0" resource="0" file="../../../src/gui/widgets/Spinner.h"/>
+        </GROUP>
+        <GROUP id="{625162BD-7FB3-A108-0B8D-4BB6087FCE7B}" name="workspace">
+          <FILE id="KM6WfC" name="ContentViewPanel.h" compile="0" resource="0"
+                file="../../../src/gui/workspace/ContentViewPanel.h"/>
+          <FILE id="glI8iw" name="GraphEditorPanel.h" compile="0" resource="0"
+                file="../../../src/gui/workspace/GraphEditorPanel.h"/>
+          <FILE id="E6Xtvq" name="GraphMixerPanel.h" compile="0" resource="0"
+                file="../../../src/gui/workspace/GraphMixerPanel.h"/>
+          <FILE id="iofOGv" name="PanelTypes.cpp" compile="1" resource="0" file="../../../src/gui/workspace/PanelTypes.cpp"/>
+          <FILE id="j53q8e" name="PanelTypes.h" compile="0" resource="0" file="../../../src/gui/workspace/PanelTypes.h"/>
+          <FILE id="MVeijh" name="PluginsPanel.cpp" compile="1" resource="0"
+                file="../../../src/gui/workspace/PluginsPanel.cpp"/>
+          <FILE id="vduEJo" name="PluginsPanel.h" compile="0" resource="0" file="../../../src/gui/workspace/PluginsPanel.h"/>
+          <FILE id="DIwqEF" name="VirtualKeyboardPanel.h" compile="0" resource="0"
+                file="../../../src/gui/workspace/VirtualKeyboardPanel.h"/>
+          <FILE id="CK6eNt" name="WorkspacePanel.h" compile="0" resource="0"
+                file="../../../src/gui/workspace/WorkspacePanel.h"/>
+        </GROUP>
+        <FILE id="F5XqOd" name="AboutComponent.cpp" compile="1" resource="0"
+              file="../../../src/gui/AboutComponent.cpp"/>
+        <FILE id="N0s78D" name="AboutComponent.h" compile="0" resource="0"
+              file="../../../src/gui/AboutComponent.h"/>
+        <FILE id="oWmiV6" name="ActivationDialog.cpp" compile="1" resource="0"
+              file="../../../src/gui/ActivationDialog.cpp"/>
+        <FILE id="F6DfUW" name="ActivationDialog.h" compile="0" resource="0"
+              file="../../../src/gui/ActivationDialog.h"/>
+        <FILE id="KqwObP" name="Artist.h" compile="0" resource="0" file="../../../src/gui/Artist.h"/>
+        <FILE id="dnJYfi" name="AssetTreeView.cpp" compile="1" resource="0"
+              file="../../../src/gui/AssetTreeView.cpp"/>
+        <FILE id="F8T3ZZ" name="AssetTreeView.h" compile="0" resource="0" file="../../../src/gui/AssetTreeView.h"/>
+        <FILE id="zzavr8" name="AudioIOPanelView.cpp" compile="1" resource="0"
+              file="../../../src/gui/AudioIOPanelView.cpp"/>
+        <FILE id="ftLdiI" name="AudioIOPanelView.h" compile="0" resource="0"
+              file="../../../src/gui/AudioIOPanelView.h"/>
+        <FILE id="LLWD7z" name="Buttons.cpp" compile="1" resource="0" file="../../../src/gui/Buttons.cpp"/>
+        <FILE id="RR6zCd" name="Buttons.h" compile="0" resource="0" file="../../../src/gui/Buttons.h"/>
+        <FILE id="ap0fZ5" name="ChannelStripComponent.cpp" compile="1" resource="0"
+              file="../../../src/gui/ChannelStripComponent.cpp"/>
+        <FILE id="mJAt2G" name="ChannelStripComponent.h" compile="0" resource="0"
+              file="../../../src/gui/ChannelStripComponent.h"/>
+        <FILE id="SEK8x4" name="ConnectionGrid.cpp" compile="1" resource="0"
+              file="../../../src/gui/ConnectionGrid.cpp"/>
+        <FILE id="KDQOB0" name="ConnectionGrid.h" compile="0" resource="0"
+              file="../../../src/gui/ConnectionGrid.h"/>
+        <FILE id="CSIKL2" name="ContentComponent.cpp" compile="1" resource="0"
+              file="../../../src/gui/ContentComponent.cpp"/>
+        <FILE id="E9K18W" name="ContentComponent.h" compile="0" resource="0"
+              file="../../../src/gui/ContentComponent.h"/>
+        <FILE id="dl8zfq" name="ContentComponentPro.cpp" compile="1" resource="0"
+              file="../../../src/gui/ContentComponentPro.cpp"/>
+        <FILE id="Ph3b08" name="ContentComponentPro.h" compile="0" resource="0"
+              file="../../../src/gui/ContentComponentPro.h"/>
+        <FILE id="OIivmF" name="ContentComponentSolo.cpp" compile="1" resource="0"
+              file="../../../src/gui/ContentComponentSolo.cpp"/>
+        <FILE id="mDYLyC" name="ContentComponentSolo.h" compile="0" resource="0"
+              file="../../../src/gui/ContentComponentSolo.h"/>
+        <FILE id="Wasyzd" name="ContextMenus.cpp" compile="1" resource="0"
+              file="../../../src/gui/ContextMenus.cpp"/>
+        <FILE id="P5zxPr" name="ContextMenus.h" compile="0" resource="0" file="../../../src/gui/ContextMenus.h"/>
+        <FILE id="bAS9lP" name="GraphEditorComponent.cpp" compile="1" resource="0"
+              file="../../../src/gui/GraphEditorComponent.cpp"/>
+        <FILE id="jnWMQQ" name="GraphEditorComponent.h" compile="0" resource="0"
+              file="../../../src/gui/GraphEditorComponent.h"/>
+        <FILE id="ggSZyT" name="GuiCommon.h" compile="0" resource="0" file="../../../src/gui/GuiCommon.h"/>
+        <FILE id="z8NTMw" name="Icons.cpp" compile="1" resource="0" file="../../../src/gui/Icons.cpp"/>
+        <FILE id="TvWhU9" name="Icons.h" compile="0" resource="0" file="../../../src/gui/Icons.h"/>
+        <FILE id="svapsT" name="LookAndFeel.cpp" compile="1" resource="0" file="../../../src/gui/LookAndFeel.cpp"/>
+        <FILE id="XeTzSr" name="LookAndFeel.h" compile="0" resource="0" file="../../../src/gui/LookAndFeel.h"/>
+        <FILE id="VRYfcn" name="LuaConsoleComponent.cpp" compile="1" resource="0"
+              file="../../../src/gui/LuaConsoleComponent.cpp"/>
+        <FILE id="HFIF3Y" name="LuaConsoleComponent.h" compile="0" resource="0"
+              file="../../../src/gui/LuaConsoleComponent.h"/>
+        <FILE id="enztnT" name="MainMenu.cpp" compile="1" resource="0" file="../../../src/gui/MainMenu.cpp"/>
+        <FILE id="JlDEH3" name="MainMenu.h" compile="0" resource="0" file="../../../src/gui/MainMenu.h"/>
+        <FILE id="xAEOva" name="MainWindow.cpp" compile="1" resource="0" file="../../../src/gui/MainWindow.cpp"/>
+        <FILE id="Lnns1E" name="MainWindow.h" compile="0" resource="0" file="../../../src/gui/MainWindow.h"/>
+        <FILE id="J17D64" name="MidiEditorBody.cpp" compile="1" resource="0"
+              file="../../../src/gui/MidiEditorBody.cpp"/>
+        <FILE id="lUmj5l" name="MidiEditorBody.h" compile="0" resource="0"
+              file="../../../src/gui/MidiEditorBody.h"/>
+        <FILE id="CONbbh" name="MidiEditorComponent.cpp" compile="1" resource="0"
+              file="../../../src/gui/MidiEditorComponent.cpp"/>
+        <FILE id="ntr7eG" name="MidiEditorComponent.h" compile="0" resource="0"
+              file="../../../src/gui/MidiEditorComponent.h"/>
+        <FILE id="dzwxzX" name="NavigationConcertinaPanel.cpp" compile="1"
+              resource="0" file="../../../src/gui/NavigationConcertinaPanel.cpp"/>
+        <FILE id="pjKkRq" name="NavigationConcertinaPanel.h" compile="0" resource="0"
+              file="../../../src/gui/NavigationConcertinaPanel.h"/>
+        <FILE id="xr7lhS" name="NodeChannelStripComponent.h" compile="0" resource="0"
+              file="../../../src/gui/NodeChannelStripComponent.h"/>
+        <FILE id="axtVSK" name="NodeIOConfiguration.cpp" compile="1" resource="0"
+              file="../../../src/gui/NodeIOConfiguration.cpp"/>
+        <FILE id="VJXdHH" name="NodeIOConfiguration.h" compile="0" resource="0"
+              file="../../../src/gui/NodeIOConfiguration.h"/>
+        <FILE id="JS0RSq" name="NoteClipItem.h" compile="0" resource="0" file="../../../src/gui/NoteClipItem.h"/>
+        <FILE id="A9G0Ws" name="PluginManagerComponent.cpp" compile="1" resource="0"
+              file="../../../src/gui/PluginManagerComponent.cpp"/>
+        <FILE id="gaZQPo" name="PluginManagerComponent.h" compile="0" resource="0"
+              file="../../../src/gui/PluginManagerComponent.h"/>
+        <FILE id="w81TEF" name="PluginWindow.cpp" compile="1" resource="0"
+              file="../../../src/gui/PluginWindow.cpp"/>
+        <FILE id="ddRsvq" name="PluginWindow.h" compile="0" resource="0" file="../../../src/gui/PluginWindow.h"/>
+        <FILE id="TBAWn8" name="PreferencesComponent.cpp" compile="1" resource="0"
+              file="../../../src/gui/PreferencesComponent.cpp"/>
+        <FILE id="ImiUkZ" name="PreferencesComponent.h" compile="0" resource="0"
+              file="../../../src/gui/PreferencesComponent.h"/>
+        <FILE id="mUFm5t" name="RackContentView.cpp" compile="1" resource="0"
+              file="../../../src/gui/RackContentView.cpp"/>
+        <FILE id="tilo0a" name="RackContentView.h" compile="0" resource="0"
+              file="../../../src/gui/RackContentView.h"/>
+        <FILE id="wLjpkT" name="SequencerClipItem.cpp" compile="1" resource="0"
+              file="../../../src/gui/SequencerClipItem.cpp"/>
+        <FILE id="tfA79K" name="SequencerClipItem.h" compile="0" resource="0"
+              file="../../../src/gui/SequencerClipItem.h"/>
+        <FILE id="CTHt2d" name="SequencerComponent.cpp" compile="1" resource="0"
+              file="../../../src/gui/SequencerComponent.cpp"/>
+        <FILE id="LVHetk" name="SequencerComponent.h" compile="0" resource="0"
+              file="../../../src/gui/SequencerComponent.h"/>
+        <FILE id="drSYck" name="SessionImportWizard.cpp" compile="1" resource="0"
+              file="../../../src/gui/SessionImportWizard.cpp"/>
+        <FILE id="aakpGc" name="SessionImportWizard.h" compile="0" resource="0"
+              file="../../../src/gui/SessionImportWizard.h"/>
+        <FILE id="BGihY7" name="SessionTreePanel.cpp" compile="1" resource="0"
+              file="../../../src/gui/SessionTreePanel.cpp"/>
+        <FILE id="YoS93T" name="SessionTreePanel.h" compile="0" resource="0"
+              file="../../../src/gui/SessionTreePanel.h"/>
+        <FILE id="Z1V4aU" name="SystemTray.cpp" compile="1" resource="0" file="../../../src/gui/SystemTray.cpp"/>
+        <FILE id="XTgVpO" name="SystemTray.h" compile="0" resource="0" file="../../../src/gui/SystemTray.h"/>
+        <FILE id="dmBK9y" name="TempoAndMeterBar.h" compile="0" resource="0"
+              file="../../../src/gui/TempoAndMeterBar.h"/>
+        <FILE id="ixxjBo" name="Timeline.h" compile="0" resource="0" file="../../../src/gui/Timeline.h"/>
+        <FILE id="SbWcUO" name="TransportBar.cpp" compile="1" resource="0"
+              file="../../../src/gui/TransportBar.cpp"/>
+        <FILE id="uozpXX" name="TransportBar.h" compile="0" resource="0" file="../../../src/gui/TransportBar.h"/>
+        <FILE id="Hj5nVe" name="TreeviewBase.cpp" compile="1" resource="0"
+              file="../../../src/gui/TreeviewBase.cpp"/>
+        <FILE id="euSA8K" name="TreeviewBase.h" compile="0" resource="0" file="../../../src/gui/TreeviewBase.h"/>
+        <FILE id="lUtry5" name="ViewHelpers.cpp" compile="1" resource="0" file="../../../src/gui/ViewHelpers.cpp"/>
+        <FILE id="SCFmST" name="ViewHelpers.h" compile="0" resource="0" file="../../../src/gui/ViewHelpers.h"/>
+        <FILE id="dWXycj" name="Window.cpp" compile="1" resource="0" file="../../../src/gui/Window.cpp"/>
+        <FILE id="pwg0Id" name="Window.h" compile="0" resource="0" file="../../../src/gui/Window.h"/>
+        <FILE id="lc8PtV" name="WindowManager.cpp" compile="1" resource="0"
+              file="../../../src/gui/WindowManager.cpp"/>
+        <FILE id="bhE0Ib" name="WindowManager.h" compile="0" resource="0" file="../../../src/gui/WindowManager.h"/>
+        <FILE id="xqbrW5" name="Workspace.cpp" compile="1" resource="0" file="../../../src/gui/Workspace.cpp"/>
+        <FILE id="TY6cjk" name="Workspace.h" compile="0" resource="0" file="../../../src/gui/Workspace.h"/>
+      </GROUP>
+      <GROUP id="{CC0A71B6-C4D3-714F-815D-B94E59614711}" name="messages">
+        <FILE id="jNqTV2" name="ControllerDeviceMessages.h" compile="0" resource="0"
+              file="../../../src/messages/ControllerDeviceMessages.h"/>
+        <FILE id="riaOTc" name="GuiMessages.h" compile="0" resource="0" file="../../../src/messages/GuiMessages.h"/>
+      </GROUP>
+      <GROUP id="{48A2B621-0133-4801-4AA8-F1233B19B287}" name="scripting">
+        <FILE id="f0Gyh2" name="LuaBindings.cpp" compile="1" resource="0" file="../../../src/scripting/LuaBindings.cpp"/>
+        <FILE id="h1482q" name="LuaBindings.h" compile="0" resource="0" file="../../../src/scripting/LuaBindings.h"/>
+        <FILE id="DBfMsm" name="LuaLib.cpp" compile="1" resource="0" file="../../../src/scripting/LuaLib.cpp"/>
+      </GROUP>
+      <GROUP id="{52CE3755-8274-FB6C-8479-5FC73953C591}" name="session">
+        <FILE id="zDIzPO" name="Asset.cpp" compile="1" resource="0" file="../../../src/session/Asset.cpp"/>
+        <FILE id="KvayWL" name="Asset.h" compile="0" resource="0" file="../../../src/session/Asset.h"/>
+        <FILE id="vDDp3S" name="AssetTree.cpp" compile="1" resource="0" file="../../../src/session/AssetTree.cpp"/>
+        <FILE id="dJvcLT" name="AssetTree.h" compile="0" resource="0" file="../../../src/session/AssetTree.h"/>
+        <FILE id="jRHF3j" name="AssetType.h" compile="0" resource="0" file="../../../src/session/AssetType.h"/>
+        <FILE id="O5mgH7" name="ClipModel.h" compile="0" resource="0" file="../../../src/session/ClipModel.h"/>
+        <FILE id="mpfuan" name="CommandManager.h" compile="0" resource="0"
+              file="../../../src/session/CommandManager.h"/>
+        <FILE id="HPN0hp" name="ControllerDevice.cpp" compile="1" resource="0"
+              file="../../../src/session/ControllerDevice.cpp"/>
+        <FILE id="aNiXtK" name="ControllerDevice.h" compile="0" resource="0"
+              file="../../../src/session/ControllerDevice.h"/>
+        <FILE id="uyWZxB" name="DeviceManager.cpp" compile="1" resource="0"
+              file="../../../src/session/DeviceManager.cpp"/>
+        <FILE id="FePGvM" name="DeviceManager.h" compile="0" resource="0" file="../../../src/session/DeviceManager.h"/>
+        <FILE id="tZ8yyG" name="Graph.cpp" compile="1" resource="0" file="../../../src/session/Graph.cpp"/>
+        <FILE id="C2bPKk" name="Graph.h" compile="0" resource="0" file="../../../src/session/Graph.h"/>
+        <FILE id="FPcItI" name="MediaManager.cpp" compile="1" resource="0"
+              file="../../../src/session/MediaManager.cpp"/>
+        <FILE id="GgUFjQ" name="MediaManager.h" compile="0" resource="0" file="../../../src/session/MediaManager.h"/>
+        <FILE id="FIpf2s" name="MediaModel.h" compile="0" resource="0" file="../../../src/session/MediaModel.h"/>
+        <FILE id="ezrgg5" name="MediaStorage.h" compile="0" resource="0" file="../../../src/session/MediaStorage.h"/>
+        <FILE id="lfImpW" name="MidiClip.cpp" compile="1" resource="0" file="../../../src/session/MidiClip.cpp"/>
+        <FILE id="L0Ucij" name="MidiClip.h" compile="0" resource="0" file="../../../src/session/MidiClip.h"/>
+        <FILE id="WrBISs" name="Module.h" compile="0" resource="0" file="../../../src/session/Module.h"/>
+        <FILE id="PhctIX" name="Node.cpp" compile="1" resource="0" file="../../../src/session/Node.cpp"/>
+        <FILE id="fcIEr6" name="Node.h" compile="0" resource="0" file="../../../src/session/Node.h"/>
+        <FILE id="N43mSF" name="Note.cpp" compile="1" resource="0" file="../../../src/session/Note.cpp"/>
+        <FILE id="H3V1tT" name="Note.h" compile="0" resource="0" file="../../../src/session/Note.h"/>
+        <FILE id="Tsc805" name="NoteSequence.cpp" compile="1" resource="0"
+              file="../../../src/session/NoteSequence.cpp"/>
+        <FILE id="dSl0iC" name="NoteSequence.h" compile="0" resource="0" file="../../../src/session/NoteSequence.h"/>
+        <FILE id="GCIF2y" name="PluginManager.cpp" compile="1" resource="0"
+              file="../../../src/session/PluginManager.cpp"/>
+        <FILE id="T9I2lY" name="PluginManager.h" compile="0" resource="0" file="../../../src/session/PluginManager.h"/>
+        <FILE id="pFSV63" name="Presets.h" compile="0" resource="0" file="../../../src/session/Presets.h"/>
+        <FILE id="Fdj3XK" name="Sequence.cpp" compile="1" resource="0" file="../../../src/session/Sequence.cpp"/>
+        <FILE id="zakedi" name="Sequence.h" compile="0" resource="0" file="../../../src/session/Sequence.h"/>
+        <FILE id="CUozTo" name="Session.cpp" compile="1" resource="0" file="../../../src/session/Session.cpp"/>
+        <FILE id="fvv9Lb" name="Session.h" compile="0" resource="0" file="../../../src/session/Session.h"/>
+        <FILE id="PCHze1" name="SessionTrack.cpp" compile="1" resource="0"
+              file="../../../src/session/SessionTrack.cpp"/>
+        <FILE id="V5yPp2" name="TempoMap.h" compile="0" resource="0" file="../../../src/session/TempoMap.h"/>
+        <FILE id="bSPY5G" name="TrackModel.h" compile="0" resource="0" file="../../../src/session/TrackModel.h"/>
+      </GROUP>
+      <FILE id="a9Nh3D" name="CapsLock.h" compile="0" resource="0" file="../../../src/CapsLock.h"/>
+      <FILE id="MK6Afq" name="Commands.cpp" compile="1" resource="0" file="../../../src/Commands.cpp"/>
+      <FILE id="FyGZ32" name="Commands.h" compile="0" resource="0" file="../../../src/Commands.h"/>
+      <FILE id="SYkm0S" name="Common.h" compile="0" resource="0" file="../../../src/Common.h"/>
+      <FILE id="B72cfv" name="CommonConfig.h" compile="0" resource="0" file="../../../src/CommonConfig.h"/>
+      <FILE id="gGv0kO" name="DataPath.cpp" compile="1" resource="0" file="../../../src/DataPath.cpp"/>
+      <FILE id="kVsN98" name="DataPath.h" compile="0" resource="0" file="../../../src/DataPath.h"/>
+      <FILE id="nR25Yg" name="ElementApp.h" compile="0" resource="0" file="../../../src/ElementApp.h"/>
+      <FILE id="kyY1yw" name="Globals.cpp" compile="1" resource="0" file="../../../src/Globals.cpp"/>
+      <FILE id="DDjtJT" name="Globals.h" compile="0" resource="0" file="../../../src/Globals.h"/>
+      <FILE id="kZc98T" name="Main.cc" compile="1" resource="0" file="../../../src/Main.cc"/>
+      <FILE id="r05YmA" name="Messages.cpp" compile="1" resource="0" file="../../../src/Messages.cpp"/>
+      <FILE id="HZUyEb" name="Messages.h" compile="0" resource="0" file="../../../src/Messages.h"/>
+      <FILE id="z0Ed4K" name="Module.h" compile="0" resource="0" file="../../../src/Module.h"/>
+      <FILE id="apPHzz" name="ScopedFlag.h" compile="0" resource="0" file="../../../src/ScopedFlag.h"/>
+      <FILE id="Lor6aB" name="Settings.cpp" compile="1" resource="0" file="../../../src/Settings.cpp"/>
+      <FILE id="cwGuFZ" name="Settings.h" compile="0" resource="0" file="../../../src/Settings.h"/>
+      <FILE id="QQmYwq" name="Signals.h" compile="0" resource="0" file="../../../src/Signals.h"/>
+      <FILE id="pImTiQ" name="URIs.h" compile="0" resource="0" file="../../../src/URIs.h"/>
+      <FILE id="YWHrMo" name="URLs.h" compile="0" resource="0" file="../../../src/URLs.h"/>
+      <FILE id="tD5B5n" name="Utils.cpp" compile="1" resource="0" file="../../../src/Utils.cpp"/>
+      <FILE id="KkQU0l" name="Utils.h" compile="0" resource="0" file="../../../src/Utils.h"/>
+      <FILE id="RXqdPo" name="Version.cpp" compile="1" resource="0" file="../../../src/Version.cpp"/>
+      <FILE id="pjo3uw" name="Version.h" compile="0" resource="0" file="../../../src/Version.h"/>
+      <FILE id="eteUl4" name="WorldBase.cpp" compile="1" resource="0" file="../../../src/WorldBase.cpp"/>
+      <FILE id="N9EyDd" name="WorldBase.h" compile="0" resource="0" file="../../../src/WorldBase.h"/>
+    </GROUP>
+  </MAINGROUP>
+  <EXPORTFORMATS>
+    <XCODE_MAC targetFolder="Builds/MacOSX" smallIcon="RalCSg" bigIcon="RalCSg"
+               extraDefs="" userNotes="" postbuildCommand="" hardenedRuntime="1"
+               hardenedRuntimeOptions="com.apple.security.device.audio-input">
+      <CONFIGURATIONS>
+        <CONFIGURATION name="Debug" enablePluginBinaryCopyStep="1" isDebug="1" optimisation="1"
+                       linkTimeOptimisation="0" targetName="KV_ElementFX" headerPath="/opt/kushview/include&#10;"
+                       osxCompatibility="10.8 SDK" osxArchitecture="64BitIntel" cppLibType="libc++"
+                       aaxBinaryLocation="$(HOME)/Library/Audio/Plug-Ins/AAX_unsigned"
+                       customXcodeFlags="REZ_SEARCH_PATHS=$(DEVELOPER_DIR)/Platforms/MacOSX.platform/Developer/SDKs/MacOSX.sdk/System/Library/Frameworks/AudioUnit.framework/Headers"/>
+        <CONFIGURATION name="Release" enablePluginBinaryCopyStep="1" isDebug="0" optimisation="3"
+                       linkTimeOptimisation="1" targetName="KV_ElementFX" aaxBinaryLocation="$(HOME)/Library/Audio/Plug-Ins/AAX_unsigned"
+                       codeSigningIdentity="9511F5241B78B0D38961CD756873066A5F0ED225"
+                       cppLibType="libc++" osxArchitecture="64BitIntel" osxCompatibility="10.8 SDK"
+                       headerPath="/opt/kushview/include&#10;" customXcodeFlags="REZ_SEARCH_PATHS=$(DEVELOPER_DIR)/Platforms/MacOSX.platform/Developer/SDKs/MacOSX.sdk/System/Library/Frameworks/AudioUnit.framework/Headers"/>
+      </CONFIGURATIONS>
+      <MODULEPATHS>
+        <MODULEPATH id="juce_core" path="../../../libs/JUCE/modules"/>
+        <MODULEPATH id="juce_events" path="../../../libs/JUCE/modules"/>
+        <MODULEPATH id="juce_graphics" path="../../../libs/JUCE/modules"/>
+        <MODULEPATH id="juce_data_structures" path="../../../libs/JUCE/modules"/>
+        <MODULEPATH id="juce_gui_basics" path="../../../libs/JUCE/modules"/>
+        <MODULEPATH id="juce_gui_extra" path="../../../libs/JUCE/modules"/>
+        <MODULEPATH id="juce_cryptography" path="../../../libs/JUCE/modules"/>
+        <MODULEPATH id="juce_audio_basics" path="../../../libs/JUCE/modules"/>
+        <MODULEPATH id="juce_audio_devices" path="../../../libs/JUCE/modules"/>
+        <MODULEPATH id="juce_audio_formats" path="../../../libs/JUCE/modules"/>
+        <MODULEPATH id="juce_audio_processors" path="../../../libs/JUCE/modules"/>
+        <MODULEPATH id="juce_audio_plugin_client" path="../../../libs/JUCE/modules"/>
+        <MODULEPATH id="juce_audio_utils" path="../../../libs/JUCE/modules"/>
+        <MODULEPATH id="kv_core" path="../../../libs/kv/modules"/>
+        <MODULEPATH id="kv_engines" path="../../../libs/kv/modules"/>
+        <MODULEPATH id="kv_gui" path="../../../libs/kv/modules"/>
+        <MODULEPATH id="kv_models" path="../../../libs/kv/modules"/>
+        <MODULEPATH id="juce_dsp" path="../../../libs/JUCE/modules"/>
+      </MODULEPATHS>
+    </XCODE_MAC>
+    <VS2017 targetFolder="Builds/VisualStudio2017" windowsTargetPlatformVersion="10.0.16299.0"
+            extraDefs="KSP1_INTERNAL=1&#10;HAVE_LVTK=1&#10;JUCE_PLUGINHOST_VST=1&#10;JUCE_PLUGINHOST_VST3=1&#10;SCL_SECURE_NO_WARNINGS=1&#10;_SCL_SECURE_NO_WARNINGS=1&#10;"
+            toolset="v140_xp" aaxFolder="C:\SDKs\AAX">
+      <CONFIGURATIONS>
+        <CONFIGURATION name="Release" winWarningLevel="4" generateManifest="1" winArchitecture="x64"
+                       debugInformationFormat="ProgramDatabase" enablePluginBinaryCopyStep="0"
+                       linkTimeOptimisation="1" isDebug="0" optimisation="3" targetName="KV_ElementFX"
+                       headerPath="C:\SDKs\boost_1_65_1&#10;C:\SDKs\ASIOSDK2.3\common"
+                       binaryPath="../build/x64/Release" useRuntimeLibDLL="0"/>
+        <CONFIGURATION name="Debug" winWarningLevel="2" generateManifest="1" winArchitecture="Win32"
+                       debugInformationFormat="ProgramDatabase" enablePluginBinaryCopyStep="0"
+                       linkTimeOptimisation="0" isDebug="1" optimisation="1" targetName="KV_ElementFX"
+                       binaryPath="../build/Win32/Debug" headerPath="C:\SDKs\boost_1_65_1&#10;C:\SDKs\ASIOSDK2.3\common"
+                       useRuntimeLibDLL="1"/>
+        <CONFIGURATION name="Release" winWarningLevel="4" generateManifest="1" winArchitecture="Win32"
+                       debugInformationFormat="ProgramDatabase" enablePluginBinaryCopyStep="0"
+                       linkTimeOptimisation="1" isDebug="0" optimisation="3" targetName="KV_ElementFX"
+                       headerPath="C:\SDKs\boost_1_65_1&#10;C:\SDKs\ASIOSDK2.3\common"
+                       binaryPath="../build/Win32/Release" useRuntimeLibDLL="0"/>
+        <CONFIGURATION name="Debug" winWarningLevel="2" generateManifest="1" winArchitecture="x64"
+                       debugInformationFormat="ProgramDatabase" enablePluginBinaryCopyStep="0"
+                       linkTimeOptimisation="0" isDebug="1" optimisation="1" targetName="KV_ElementFX"
+                       binaryPath="../build/x64/Debug" headerPath="C:\SDKs\boost_1_65_1&#10;C:\SDKs\ASIOSDK2.3\common"
+                       useRuntimeLibDLL="1"/>
+      </CONFIGURATIONS>
+      <MODULEPATHS>
+        <MODULEPATH id="juce_core" path="../../../libs/JUCE/modules"/>
+        <MODULEPATH id="juce_events" path="../../../libs/JUCE/modules"/>
+        <MODULEPATH id="juce_graphics" path="../../../libs/JUCE/modules"/>
+        <MODULEPATH id="juce_data_structures" path="../../../libs/JUCE/modules"/>
+        <MODULEPATH id="juce_gui_basics" path="../../../libs/JUCE/modules"/>
+        <MODULEPATH id="juce_gui_extra" path="../../../libs/JUCE/modules"/>
+        <MODULEPATH id="juce_cryptography" path="../../../libs/JUCE/modules"/>
+        <MODULEPATH id="juce_audio_basics" path="../../../libs/JUCE/modules"/>
+        <MODULEPATH id="juce_audio_devices" path="../../../libs/JUCE/modules"/>
+        <MODULEPATH id="juce_audio_formats" path="../../../libs/JUCE/modules"/>
+        <MODULEPATH id="juce_audio_processors" path="../../../libs/JUCE/modules"/>
+        <MODULEPATH id="juce_audio_plugin_client" path="../../../libs/JUCE/modules"/>
+        <MODULEPATH id="juce_audio_utils" path="../../../libs/JUCE/modules"/>
+        <MODULEPATH id="kv_core" path="../../../libs/kv/modules"/>
+        <MODULEPATH id="kv_engines" path="../../../libs/kv/modules"/>
+        <MODULEPATH id="kv_gui" path="../../../libs/kv/modules"/>
+        <MODULEPATH id="kv_models" path="../../../libs/kv/modules"/>
+        <MODULEPATH id="juce_dsp" path="../../../libs/JUCE/modules"/>
+      </MODULEPATHS>
+    </VS2017>
+  </EXPORTFORMATS>
+  <MODULES>
+    <MODULE id="juce_audio_basics" showAllCode="1" useLocalCopy="0" useGlobalPath="0"/>
+    <MODULE id="juce_audio_devices" showAllCode="1" useLocalCopy="0" useGlobalPath="0"/>
+    <MODULE id="juce_audio_formats" showAllCode="1" useLocalCopy="0" useGlobalPath="0"/>
+    <MODULE id="juce_audio_plugin_client" showAllCode="1" useLocalCopy="0"
+            useGlobalPath="0"/>
+    <MODULE id="juce_audio_processors" showAllCode="1" useLocalCopy="0" useGlobalPath="0"/>
+    <MODULE id="juce_audio_utils" showAllCode="1" useLocalCopy="0" useGlobalPath="0"/>
+    <MODULE id="juce_core" showAllCode="1" useLocalCopy="0" useGlobalPath="0"/>
+    <MODULE id="juce_cryptography" showAllCode="1" useLocalCopy="0" useGlobalPath="0"/>
+    <MODULE id="juce_data_structures" showAllCode="1" useLocalCopy="0" useGlobalPath="0"/>
+    <MODULE id="juce_dsp" showAllCode="1" useLocalCopy="0" useGlobalPath="0"/>
+    <MODULE id="juce_events" showAllCode="1" useLocalCopy="0" useGlobalPath="0"/>
+    <MODULE id="juce_graphics" showAllCode="1" useLocalCopy="0" useGlobalPath="0"/>
+    <MODULE id="juce_gui_basics" showAllCode="1" useLocalCopy="0" useGlobalPath="0"/>
+    <MODULE id="juce_gui_extra" showAllCode="1" useLocalCopy="0" useGlobalPath="0"/>
+    <MODULE id="kv_core" showAllCode="1" useLocalCopy="0" useGlobalPath="0"/>
+    <MODULE id="kv_engines" showAllCode="1" useLocalCopy="0" useGlobalPath="0"/>
+    <MODULE id="kv_gui" showAllCode="1" useLocalCopy="0" useGlobalPath="0"/>
+    <MODULE id="kv_models" showAllCode="1" useLocalCopy="0" useGlobalPath="0"/>
+  </MODULES>
+  <JUCEOPTIONS JUCE_QUICKTIME="disabled" KV_LV2_PLUGIN_HOST="0" JUCE_PLUGINHOST_VST="1"
+               JUCE_PLUGINHOST_VST3="1" JUCE_PLUGINHOST_AU="1" KV_DOCKING_WINDOWS="1"/>
+  <LIVE_SETTINGS>
+    <OSX/>
+    <WINDOWS/>
+  </LIVE_SETTINGS>
+</JUCERPROJECT>