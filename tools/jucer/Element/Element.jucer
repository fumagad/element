<<<<<<< HEAD
<?xml version="1.0" encoding="UTF-8"?>

<JUCERPROJECT id="jkKYpA" name="Element" displaySplashScreen="0" reportAppUsage="0"
              splashScreenColour="Dark" projectType="audioplug" version="1.42.0rc1"
              bundleIdentifier="net.kushview.plugins.Element" includeBinaryInAppConfig="1"
              cppLanguageStandard="17" companyCopyright="Copyright (c) 2017-2019 Kushview, LLC"
              buildVST="1" buildVST3="1" buildAU="1" buildAUv3="0" buildRTAS="0"
              buildAAX="1" buildStandalone="1" enableIAA="0" pluginName="Element"
              pluginDesc="Element Modular Instrument" pluginManufacturer="Kushview"
              pluginManufacturerCode="KshV" pluginCode="Elmt" pluginChannelConfigs=""
              pluginIsSynth="1" pluginWantsMidiIn="1" pluginProducesMidiOut="1"
              pluginIsMidiEffectPlugin="0" pluginEditorRequiresKeys="0" pluginAUExportPrefix="ElementAU"
              pluginRTASCategory="2048" aaxIdentifier="net.kushview.Element"
              pluginAAXCategory="2048" jucerVersion="5.4.5" companyName="Kushview"
              companyWebsite="https://kushview.net" companyEmail="support@kushview.net"
              defines="EL_RUNNING_AS_PLUGIN=1&#10;EL_VERSION_STRING=&quot;0.41.1&quot;"
              pluginVSTCategory="kPlugCategSynth" pluginAUMainType="'aumu'"
              userNotes="This configuration is for the Instrument version.  &#10;IMPORTANT: ElementFX configs are overridden in ElementFXConfig.h not this project file"
              pluginFormats="buildVST,buildVST3,buildAU,buildAAX,buildStandalone"
              pluginCharacteristicsValue="pluginIsSynth,pluginWantsMidiIn,pluginProducesMidiOut"
              headerPath="../../../../../src&#10;../../../../../libs/lua&#10;../../../../../libs/lua/src&#10;">
  <MAINGROUP id="SKUipM" name="Element">
    <GROUP id="{79158675-9931-4F98-C7A8-52C82F095CAA}" name="Source">
      <FILE id="oYFN9D" name="ElementFXConfig.h" compile="0" resource="0"
            file="Source/ElementFXConfig.h"/>
      <FILE id="ydCQPD" name="PluginProcessor.cpp" compile="1" resource="0"
            file="Source/PluginProcessor.cpp"/>
      <FILE id="J4Hpqm" name="PluginProcessor.h" compile="0" resource="0"
            file="Source/PluginProcessor.h"/>
      <FILE id="Owyiau" name="PluginEditor.cpp" compile="1" resource="0"
            file="Source/PluginEditor.cpp"/>
      <FILE id="XRnJdB" name="PluginEditor.h" compile="0" resource="0" file="Source/PluginEditor.h"/>
    </GROUP>
    <GROUP id="{2396F300-75B6-C562-6BA5-CB48DE415ABA}" name="src">
      <GROUP id="{8F00CA5F-37D9-78BD-642B-A7E43385CAEA}" name="controllers">
        <FILE id="cJFi0T" name="AppController.cpp" compile="1" resource="0"
              file="../../../src/controllers/AppController.cpp"/>
        <FILE id="olqa21" name="AppController.h" compile="0" resource="0" file="../../../src/controllers/AppController.h"/>
        <FILE id="TGJGy3" name="Controller.cpp" compile="1" resource="0" file="../../../src/controllers/Controller.cpp"/>
        <FILE id="Kyyt4S" name="Controller.h" compile="0" resource="0" file="../../../src/controllers/Controller.h"/>
        <FILE id="TxEhGJ" name="DevicesController.cpp" compile="1" resource="0"
              file="../../../src/controllers/DevicesController.cpp"/>
        <FILE id="NvfJcF" name="DevicesController.h" compile="0" resource="0"
              file="../../../src/controllers/DevicesController.h"/>
        <FILE id="FiDsc6" name="EngineController.cpp" compile="1" resource="0"
              file="../../../src/controllers/EngineController.cpp"/>
        <FILE id="PDaWce" name="EngineController.h" compile="0" resource="0"
              file="../../../src/controllers/EngineController.h"/>
        <FILE id="b906x4" name="GraphController.cpp" compile="1" resource="0"
              file="../../../src/controllers/GraphController.cpp"/>
        <FILE id="dToeA3" name="GraphController.h" compile="0" resource="0"
              file="../../../src/controllers/GraphController.h"/>
        <FILE id="TuCGYZ" name="GraphManager.cpp" compile="1" resource="0"
              file="../../../src/controllers/GraphManager.cpp"/>
        <FILE id="LWXZt6" name="GraphManager.h" compile="0" resource="0" file="../../../src/controllers/GraphManager.h"/>
        <FILE id="q9ojKz" name="GuiController.cpp" compile="1" resource="0"
              file="../../../src/controllers/GuiController.cpp"/>
        <FILE id="C3ZeKn" name="GuiController.h" compile="0" resource="0" file="../../../src/controllers/GuiController.h"/>
        <FILE id="PbuMDV" name="MappingController.cpp" compile="1" resource="0"
              file="../../../src/controllers/MappingController.cpp"/>
        <FILE id="GoRffZ" name="MappingController.h" compile="0" resource="0"
              file="../../../src/controllers/MappingController.h"/>
        <FILE id="RLj9Sf" name="OSCController.cpp" compile="1" resource="0"
              file="../../../src/controllers/OSCController.cpp"/>
        <FILE id="wjdXSW" name="OSCController.h" compile="0" resource="0" file="../../../src/controllers/OSCController.h"/>
        <FILE id="sTYrWC" name="PresetsController.cpp" compile="1" resource="0"
              file="../../../src/controllers/PresetsController.cpp"/>
        <FILE id="aix0FV" name="PresetsController.h" compile="0" resource="0"
              file="../../../src/controllers/PresetsController.h"/>
        <FILE id="fYsnRX" name="ScriptingController.cpp" compile="1" resource="0"
              file="../../../src/controllers/ScriptingController.cpp"/>
        <FILE id="ZxJwAE" name="ScriptingController.h" compile="0" resource="0"
              file="../../../src/controllers/ScriptingController.h"/>
        <FILE id="PxqQ7u" name="SessionController.cpp" compile="1" resource="0"
              file="../../../src/controllers/SessionController.cpp"/>
        <FILE id="CqxbC3" name="SessionController.h" compile="0" resource="0"
              file="../../../src/controllers/SessionController.h"/>
        <FILE id="AAaMSx" name="WorkspacesController.cpp" compile="1" resource="0"
              file="../../../src/controllers/WorkspacesController.cpp"/>
        <FILE id="cGPxUX" name="WorkspacesController.h" compile="0" resource="0"
              file="../../../src/controllers/WorkspacesController.h"/>
      </GROUP>
      <GROUP id="{7D65660F-D49D-4CA6-FEE5-D3FD4CE3F399}" name="db">
        <FILE id="I93eDs" name="Database.cpp" compile="1" resource="0" file="../../../src/db/Database.cpp"/>
        <FILE id="ox1RWK" name="Database.h" compile="0" resource="0" file="../../../src/db/Database.h"/>
      </GROUP>
      <GROUP id="{81412F5B-0B5D-840C-E0DC-D9587A1A9E29}" name="documents">
        <FILE id="Ws2Oyr" name="GraphDocument.cpp" compile="1" resource="0"
              file="../../../src/documents/GraphDocument.cpp"/>
        <FILE id="XRkZRk" name="GraphDocument.h" compile="0" resource="0" file="../../../src/documents/GraphDocument.h"/>
        <FILE id="kBmCXq" name="SessionDocument.cpp" compile="1" resource="0"
              file="../../../src/documents/SessionDocument.cpp"/>
        <FILE id="tPvrjm" name="SessionDocument.h" compile="0" resource="0"
              file="../../../src/documents/SessionDocument.h"/>
      </GROUP>
      <GROUP id="{B8BE7E2B-77DC-FAB2-5795-8C4160F7BC50}" name="engine">
        <GROUP id="{C756A436-EDC8-CE90-7C2C-FA48D744A37C}" name="nodes">
          <FILE id="LYHVkl" name="AllPassFilterNode.h" compile="0" resource="0"
                file="../../../src/engine/nodes/AllPassFilterNode.h"/>
          <FILE id="NFKol6" name="AudioFilePlayerNode.cpp" compile="1" resource="0"
                file="../../../src/engine/nodes/AudioFilePlayerNode.cpp"/>
          <FILE id="Rgh6WE" name="AudioFilePlayerNode.h" compile="0" resource="0"
                file="../../../src/engine/nodes/AudioFilePlayerNode.h"/>
          <FILE id="yY60MU" name="AudioMixerProcessor.cpp" compile="1" resource="0"
                file="../../../src/engine/nodes/AudioMixerProcessor.cpp"/>
          <FILE id="JQ7waR" name="AudioMixerProcessor.h" compile="0" resource="0"
                file="../../../src/engine/nodes/AudioMixerProcessor.h"/>
          <FILE id="Pp8K2P" name="AudioProcessorNode.cpp" compile="1" resource="0"
                file="../../../src/engine/nodes/AudioProcessorNode.cpp"/>
          <FILE id="xq4KuD" name="AudioProcessorNode.h" compile="0" resource="0"
                file="../../../src/engine/nodes/AudioProcessorNode.h"/>
          <FILE id="GzNTnv" name="AudioRouterNode.cpp" compile="1" resource="0"
                file="../../../src/engine/nodes/AudioRouterNode.cpp"/>
          <FILE id="mh34ph" name="AudioRouterNode.h" compile="0" resource="0"
                file="../../../src/engine/nodes/AudioRouterNode.h"/>
          <FILE id="A6CBIn" name="BaseProcessor.h" compile="0" resource="0" file="../../../src/engine/nodes/BaseProcessor.h"/>
          <FILE id="bSK2S3" name="ChannelizeProcessor.h" compile="0" resource="0"
                file="../../../src/engine/nodes/ChannelizeProcessor.h"/>
          <FILE id="TvLmXw" name="CombFilterProcessor.h" compile="0" resource="0"
                file="../../../src/engine/nodes/CombFilterProcessor.h"/>
          <FILE id="gV0OVJ" name="CompressorProcessor.h" compile="0" resource="0"
                file="../../../src/engine/nodes/CompressorProcessor.h"/>
          <FILE id="HIvxgk" name="EQFilterProcessor.h" compile="0" resource="0"
                file="../../../src/engine/nodes/EQFilterProcessor.h"/>
          <FILE id="jLPub2" name="FreqSplitterProcessor.h" compile="0" resource="0"
                file="../../../src/engine/nodes/FreqSplitterProcessor.h"/>
          <FILE id="vHzv7m" name="LuaNode.cpp" compile="1" resource="0" file="../../../src/engine/nodes/LuaNode.cpp"/>
          <FILE id="IKRbqu" name="LuaNode.h" compile="0" resource="0" file="../../../src/engine/nodes/LuaNode.h"/>
          <FILE id="CeN1ps" name="MediaPlayerProcessor.cpp" compile="1" resource="0"
                file="../../../src/engine/nodes/MediaPlayerProcessor.cpp"/>
          <FILE id="HB93HO" name="MediaPlayerProcessor.h" compile="0" resource="0"
                file="../../../src/engine/nodes/MediaPlayerProcessor.h"/>
          <FILE id="TTrSwh" name="MidiChannelMapProcessor.h" compile="0" resource="0"
                file="../../../src/engine/nodes/MidiChannelMapProcessor.h"/>
          <FILE id="Ik2LSK" name="MidiChannelSplitterNode.cpp" compile="1" resource="0"
                file="../../../src/engine/nodes/MidiChannelSplitterNode.cpp"/>
          <FILE id="DAcZRC" name="MidiChannelSplitterNode.h" compile="0" resource="0"
                file="../../../src/engine/nodes/MidiChannelSplitterNode.h"/>
          <FILE id="zlsb0w" name="MidiDeviceProcessor.cpp" compile="1" resource="0"
                file="../../../src/engine/nodes/MidiDeviceProcessor.cpp"/>
          <FILE id="YoPjxI" name="MidiDeviceProcessor.h" compile="0" resource="0"
                file="../../../src/engine/nodes/MidiDeviceProcessor.h"/>
          <FILE id="vUiMJJ" name="MidiFilterNode.cpp" compile="1" resource="0"
                file="../../../src/engine/nodes/MidiFilterNode.cpp"/>
          <FILE id="hAeMMv" name="MidiFilterNode.h" compile="0" resource="0"
                file="../../../src/engine/nodes/MidiFilterNode.h"/>
          <FILE id="IID6d2" name="MidiMonitorNode.cpp" compile="1" resource="0"
                file="../../../src/engine/nodes/MidiMonitorNode.cpp"/>
          <FILE id="acOaAK" name="MidiMonitorNode.h" compile="0" resource="0"
                file="../../../src/engine/nodes/MidiMonitorNode.h"/>
          <FILE id="q8S7xv" name="MidiProgramMapNode.cpp" compile="1" resource="0"
                file="../../../src/engine/nodes/MidiProgramMapNode.cpp"/>
          <FILE id="lP6tpq" name="MidiProgramMapNode.h" compile="0" resource="0"
                file="../../../src/engine/nodes/MidiProgramMapNode.h"/>
          <FILE id="LpBEGb" name="OSCReceiverNode.cpp" compile="1" resource="0"
                file="../../../src/engine/nodes/OSCReceiverNode.cpp"/>
          <FILE id="BHtFF5" name="OSCReceiverNode.h" compile="0" resource="0"
                file="../../../src/engine/nodes/OSCReceiverNode.h"/>
          <FILE id="pm4kJP" name="OSCSenderNode.cpp" compile="1" resource="0"
                file="../../../src/engine/nodes/OSCSenderNode.cpp"/>
          <FILE id="WzQsin" name="OSCSenderNode.h" compile="0" resource="0" file="../../../src/engine/nodes/OSCSenderNode.h"/>
          <FILE id="Pmpbs5" name="PlaceholderProcessor.h" compile="0" resource="0"
                file="../../../src/engine/nodes/PlaceholderProcessor.h"/>
          <FILE id="ominti" name="ReverbProcessor.h" compile="0" resource="0"
                file="../../../src/engine/nodes/ReverbProcessor.h"/>
          <FILE id="d6kLfm" name="SubGraphProcessor.cpp" compile="1" resource="0"
                file="../../../src/engine/nodes/SubGraphProcessor.cpp"/>
          <FILE id="cDW0VU" name="SubGraphProcessor.h" compile="0" resource="0"
                file="../../../src/engine/nodes/SubGraphProcessor.h"/>
          <FILE id="GIc8r0" name="VolumeProcessor.h" compile="0" resource="0"
                file="../../../src/engine/nodes/VolumeProcessor.h"/>
          <FILE id="VgJDLL" name="WetDryProcessor.h" compile="0" resource="0"
                file="../../../src/engine/nodes/WetDryProcessor.h"/>
        </GROUP>
        <FILE id="Kh2I3x" name="AudioEngine.cpp" compile="1" resource="0" file="../../../src/engine/AudioEngine.cpp"/>
        <FILE id="w6LArz" name="AudioEngine.h" compile="0" resource="0" file="../../../src/engine/AudioEngine.h"/>
        <FILE id="dILwIp" name="DataType.h" compile="0" resource="0" file="../../../src/engine/DataType.h"/>
        <FILE id="qOlZwa" name="Engine.h" compile="0" resource="0" file="../../../src/engine/Engine.h"/>
        <FILE id="hMLvQI" name="GraphNode.cpp" compile="1" resource="0" file="../../../src/engine/GraphNode.cpp"/>
        <FILE id="hWQs3A" name="GraphNode.h" compile="0" resource="0" file="../../../src/engine/GraphNode.h"/>
        <FILE id="RMFJaG" name="GraphPort.cpp" compile="1" resource="0" file="../../../src/engine/GraphPort.cpp"/>
        <FILE id="gQCMKf" name="GraphPort.h" compile="0" resource="0" file="../../../src/engine/GraphPort.h"/>
        <FILE id="bmmihp" name="GraphProcessor.cpp" compile="1" resource="0"
              file="../../../src/engine/GraphProcessor.cpp"/>
        <FILE id="p0K2Dn" name="GraphProcessor.h" compile="0" resource="0"
              file="../../../src/engine/GraphProcessor.h"/>
        <FILE id="OKB7ax" name="InternalFormat.cpp" compile="1" resource="0"
              file="../../../src/engine/InternalFormat.cpp"/>
        <FILE id="kDYaEK" name="InternalFormat.h" compile="0" resource="0"
              file="../../../src/engine/InternalFormat.h"/>
        <FILE id="VN8TzE" name="LinearFade.h" compile="0" resource="0" file="../../../src/engine/LinearFade.h"/>
        <FILE id="u0l5Qf" name="MappingEngine.cpp" compile="1" resource="0"
              file="../../../src/engine/MappingEngine.cpp"/>
        <FILE id="FGMghl" name="MappingEngine.h" compile="0" resource="0" file="../../../src/engine/MappingEngine.h"/>
        <FILE id="naeHrz" name="MidiChannelMap.h" compile="0" resource="0"
              file="../../../src/engine/MidiChannelMap.h"/>
        <FILE id="nPqXa4" name="MidiClock.cpp" compile="1" resource="0" file="../../../src/engine/MidiClock.cpp"/>
        <FILE id="OM5ber" name="MidiClock.h" compile="0" resource="0" file="../../../src/engine/MidiClock.h"/>
        <FILE id="KSyNqU" name="MidiEngine.cpp" compile="1" resource="0" file="../../../src/engine/MidiEngine.cpp"/>
        <FILE id="APXxRK" name="MidiEngine.h" compile="0" resource="0" file="../../../src/engine/MidiEngine.h"/>
        <FILE id="a8KZIU" name="MidiIOMonitor.h" compile="0" resource="0" file="../../../src/engine/MidiIOMonitor.h"/>
        <FILE id="V74VXJ" name="MidiPipe.cpp" compile="1" resource="0" file="../../../src/engine/MidiPipe.cpp"/>
        <FILE id="ojOGYJ" name="MidiPipe.h" compile="0" resource="0" file="../../../src/engine/MidiPipe.h"/>
        <FILE id="qfvH1J" name="MidiTranspose.h" compile="0" resource="0" file="../../../src/engine/MidiTranspose.h"/>
        <FILE id="e0xvsL" name="Parameter.cpp" compile="1" resource="0" file="../../../src/engine/Parameter.cpp"/>
        <FILE id="tdwzHe" name="Parameter.h" compile="0" resource="0" file="../../../src/engine/Parameter.h"/>
        <FILE id="yZSVHS" name="ToggleGrid.h" compile="0" resource="0" file="../../../src/engine/ToggleGrid.h"/>
        <FILE id="FWaCX9" name="Transport.cpp" compile="1" resource="0" file="../../../src/engine/Transport.cpp"/>
        <FILE id="Q6dfxT" name="Transport.h" compile="0" resource="0" file="../../../src/engine/Transport.h"/>
        <FILE id="adqsKe" name="VelocityCurve.h" compile="0" resource="0" file="../../../src/engine/VelocityCurve.h"/>
      </GROUP>
      <GROUP id="{FED5A86D-4AE3-ED44-C284-DC439A943F19}" name="gui">
        <GROUP id="{E90AB14A-2C8C-0806-6495-DA678ECAC29A}" name="nodes">
          <FILE id="G9Ysxx" name="AudioIONodeEditor.h" compile="0" resource="0"
                file="../../../src/gui/nodes/AudioIONodeEditor.h"/>
          <FILE id="lmgi9h" name="AudioRouterEditor.cpp" compile="1" resource="0"
                file="../../../src/gui/nodes/AudioRouterEditor.cpp"/>
          <FILE id="vw1hEH" name="AudioRouterEditor.h" compile="0" resource="0"
                file="../../../src/gui/nodes/AudioRouterEditor.h"/>
          <FILE id="HRQoKL" name="GenericNodeEditor.cpp" compile="1" resource="0"
                file="../../../src/gui/nodes/GenericNodeEditor.cpp"/>
          <FILE id="TB7rGF" name="GenericNodeEditor.h" compile="0" resource="0"
                file="../../../src/gui/nodes/GenericNodeEditor.h"/>
          <FILE id="e343cK" name="LuaNodeEditor.cpp" compile="1" resource="0"
                file="../../../src/gui/nodes/LuaNodeEditor.cpp"/>
          <FILE id="t7jEvR" name="LuaNodeEditor.h" compile="0" resource="0" file="../../../src/gui/nodes/LuaNodeEditor.h"/>
          <FILE id="YprYrj" name="MidiIONodeEditor.h" compile="0" resource="0"
                file="../../../src/gui/nodes/MidiIONodeEditor.h"/>
          <FILE id="Xrchdo" name="MidiMonitorNodeEditor.cpp" compile="1" resource="0"
                file="../../../src/gui/nodes/MidiMonitorNodeEditor.cpp"/>
          <FILE id="GPZbce" name="MidiMonitorNodeEditor.h" compile="0" resource="0"
                file="../../../src/gui/nodes/MidiMonitorNodeEditor.h"/>
          <FILE id="N2BnQa" name="MidiProgramMapEditor.cpp" compile="1" resource="0"
                file="../../../src/gui/nodes/MidiProgramMapEditor.cpp"/>
          <FILE id="qvvQ6r" name="MidiProgramMapEditor.h" compile="0" resource="0"
                file="../../../src/gui/nodes/MidiProgramMapEditor.h"/>
          <FILE id="oCA2DQ" name="NodeEditorComponent.cpp" compile="1" resource="0"
                file="../../../src/gui/nodes/NodeEditorComponent.cpp"/>
          <FILE id="GDtVyS" name="NodeEditorComponent.h" compile="0" resource="0"
                file="../../../src/gui/nodes/NodeEditorComponent.h"/>
          <FILE id="RjaR7E" name="OSCReceiverNodeEditor.cpp" compile="1" resource="0"
                file="../../../src/gui/nodes/OSCReceiverNodeEditor.cpp"/>
          <FILE id="x7D21T" name="OSCReceiverNodeEditor.h" compile="0" resource="0"
                file="../../../src/gui/nodes/OSCReceiverNodeEditor.h"/>
          <FILE id="zBxl26" name="OSCSenderNodeEditor.cpp" compile="1" resource="0"
                file="../../../src/gui/nodes/OSCSenderNodeEditor.cpp"/>
          <FILE id="p7ou6h" name="OSCSenderNodeEditor.h" compile="0" resource="0"
                file="../../../src/gui/nodes/OSCSenderNodeEditor.h"/>
          <FILE id="pacNNj" name="VolumeNodeEditor.cpp" compile="1" resource="0"
                file="../../../src/gui/nodes/VolumeNodeEditor.cpp"/>
          <FILE id="w0924v" name="VolumeNodeEditor.h" compile="0" resource="0"
                file="../../../src/gui/nodes/VolumeNodeEditor.h"/>
        </GROUP>
        <GROUP id="{C7CDCD01-8542-DA2B-510E-93D61F0D4F4F}" name="properties">
          <FILE id="UWCSuC" name="MidiMultiChannelPropertyComponent.h" compile="0"
                resource="0" file="../../../src/gui/properties/MidiMultiChannelPropertyComponent.h"/>
          <FILE id="MzZd6j" name="NodeProperties.cpp" compile="1" resource="0"
                file="../../../src/gui/properties/NodeProperties.cpp"/>
          <FILE id="F7JnST" name="NodeProperties.h" compile="0" resource="0"
                file="../../../src/gui/properties/NodeProperties.h"/>
        </GROUP>
        <GROUP id="{7308A35F-0BF4-1438-32EF-DE87DBC041E6}" name="scripting"/>
        <GROUP id="{10080EA3-C863-01FC-08E8-8E72D8E105E4}" name="views">
          <FILE id="GF5rkg" name="ContentView.cpp" compile="1" resource="0" file="../../../src/gui/views/ContentView.cpp"/>
          <FILE id="RoSUJI" name="ContentView.h" compile="0" resource="0" file="../../../src/gui/views/ContentView.h"/>
          <FILE id="Q8xF3K" name="ControllerDevicesView.cpp" compile="1" resource="0"
                file="../../../src/gui/views/ControllerDevicesView.cpp"/>
          <FILE id="ntjkv4" name="ControllerDevicesView.h" compile="0" resource="0"
                file="../../../src/gui/views/ControllerDevicesView.h"/>
          <FILE id="S4E1w5" name="ControllerMapsView.cpp" compile="1" resource="0"
                file="../../../src/gui/views/ControllerMapsView.cpp"/>
          <FILE id="wnf6QN" name="ControllerMapsView.h" compile="0" resource="0"
                file="../../../src/gui/views/ControllerMapsView.h"/>
          <FILE id="iSsMsL" name="EmptyContentView.h" compile="0" resource="0"
                file="../../../src/gui/views/EmptyContentView.h"/>
          <FILE id="xtgHrY" name="GraphDisplayView.h" compile="0" resource="0"
                file="../../../src/gui/views/GraphDisplayView.h"/>
          <FILE id="UR6odN" name="GraphEditorView.cpp" compile="1" resource="0"
                file="../../../src/gui/views/GraphEditorView.cpp"/>
          <FILE id="WOVRMy" name="GraphEditorView.h" compile="0" resource="0"
                file="../../../src/gui/views/GraphEditorView.h"/>
          <FILE id="iKvDyQ" name="GraphMixerView.cpp" compile="1" resource="0"
                file="../../../src/gui/views/GraphMixerView.cpp"/>
          <FILE id="ouqbwt" name="GraphMixerView.h" compile="0" resource="0"
                file="../../../src/gui/views/GraphMixerView.h"/>
          <FILE id="bPFgGq" name="GraphSettingsView.cpp" compile="1" resource="0"
                file="../../../src/gui/views/GraphSettingsView.cpp"/>
          <FILE id="xdSaX9" name="GraphSettingsView.h" compile="0" resource="0"
                file="../../../src/gui/views/GraphSettingsView.h"/>
          <FILE id="cDlPNg" name="KeymapEditorView.cpp" compile="1" resource="0"
                file="../../../src/gui/views/KeymapEditorView.cpp"/>
          <FILE id="WBINnz" name="KeymapEditorView.h" compile="0" resource="0"
                file="../../../src/gui/views/KeymapEditorView.h"/>
          <FILE id="bV3idx" name="LuaConsoleView.h" compile="0" resource="0"
                file="../../../src/gui/views/LuaConsoleView.h"/>
          <FILE id="mIuqfr" name="NavigationView.cpp" compile="1" resource="0"
                file="../../../src/gui/views/NavigationView.cpp"/>
          <FILE id="H1zPn5" name="NavigationView.h" compile="0" resource="0"
                file="../../../src/gui/views/NavigationView.h"/>
          <FILE id="HPcbJC" name="NodeChannelStripView.cpp" compile="1" resource="0"
                file="../../../src/gui/views/NodeChannelStripView.cpp"/>
          <FILE id="G45sK1" name="NodeChannelStripView.h" compile="0" resource="0"
                file="../../../src/gui/views/NodeChannelStripView.h"/>
          <FILE id="CFh5I2" name="NodeEditorContentView.cpp" compile="1" resource="0"
                file="../../../src/gui/views/NodeEditorContentView.cpp"/>
          <FILE id="JylDcY" name="NodeEditorContentView.h" compile="0" resource="0"
                file="../../../src/gui/views/NodeEditorContentView.h"/>
          <FILE id="JtT4fL" name="NodeMidiContentView.cpp" compile="1" resource="0"
                file="../../../src/gui/views/NodeMidiContentView.cpp"/>
          <FILE id="vxWt0h" name="NodeMidiContentView.h" compile="0" resource="0"
                file="../../../src/gui/views/NodeMidiContentView.h"/>
          <FILE id="JQzJ9l" name="PluginsPanelView.cpp" compile="1" resource="0"
                file="../../../src/gui/views/PluginsPanelView.cpp"/>
          <FILE id="NVQs2c" name="PluginsPanelView.h" compile="0" resource="0"
                file="../../../src/gui/views/PluginsPanelView.h"/>
          <FILE id="qWBMum" name="SessionSettingsView.cpp" compile="1" resource="0"
                file="../../../src/gui/views/SessionSettingsView.cpp"/>
          <FILE id="wcmfKF" name="SessionSettingsView.h" compile="0" resource="0"
                file="../../../src/gui/views/SessionSettingsView.h"/>
          <FILE id="qWfGAL" name="SessionTreeContentView.cpp" compile="1" resource="0"
                file="../../../src/gui/views/SessionTreeContentView.cpp"/>
          <FILE id="mOTmbl" name="SessionTreeContentView.h" compile="0" resource="0"
                file="../../../src/gui/views/SessionTreeContentView.h"/>
          <FILE id="r3Kv9Z" name="VirtualKeyboardView.cpp" compile="1" resource="0"
                file="../../../src/gui/views/VirtualKeyboardView.cpp"/>
          <FILE id="vPLg3M" name="VirtualKeyboardView.h" compile="0" resource="0"
                file="../../../src/gui/views/VirtualKeyboardView.h"/>
        </GROUP>
        <GROUP id="{7CCED77B-D13C-8F0A-D62F-A9F4E426BD0E}" name="widgets">
          <FILE id="YNugIQ" name="AudioDeviceSelectorComponent.cpp" compile="1"
                resource="0" file="../../../src/gui/widgets/AudioDeviceSelectorComponent.cpp"/>
          <FILE id="OTVYov" name="AudioDeviceSelectorComponent.h" compile="0"
                resource="0" file="../../../src/gui/widgets/AudioDeviceSelectorComponent.h"/>
          <FILE id="Z7fgYi" name="BreadCrumbComponent.h" compile="0" resource="0"
                file="../../../src/gui/widgets/BreadCrumbComponent.h"/>
          <FILE id="ifjNiM" name="HorizontalListBox.cpp" compile="1" resource="0"
                file="../../../src/gui/widgets/HorizontalListBox.cpp"/>
          <FILE id="mFD5JE" name="HorizontalListBox.h" compile="0" resource="0"
                file="../../../src/gui/widgets/HorizontalListBox.h"/>
          <FILE id="oVkZbs" name="LogListBox.h" compile="0" resource="0" file="../../../src/gui/widgets/LogListBox.h"/>
          <FILE id="fExx5D" name="MidiBlinker.cpp" compile="1" resource="0" file="../../../src/gui/widgets/MidiBlinker.cpp"/>
          <FILE id="MEEIsl" name="MidiBlinker.h" compile="0" resource="0" file="../../../src/gui/widgets/MidiBlinker.h"/>
          <FILE id="XsH8kc" name="MidiChannelSelectComponent.h" compile="0" resource="0"
                file="../../../src/gui/widgets/MidiChannelSelectComponent.h"/>
          <FILE id="dTvR1i" name="NodeListComboBox.h" compile="0" resource="0"
                file="../../../src/gui/widgets/NodeListComboBox.h"/>
          <FILE id="xPmXZs" name="NodeMidiProgramComponent.cpp" compile="1" resource="0"
                file="../../../src/gui/widgets/NodeMidiProgramComponent.cpp"/>
          <FILE id="db0lmO" name="NodeMidiProgramComponent.h" compile="0" resource="0"
                file="../../../src/gui/widgets/NodeMidiProgramComponent.h"/>
          <FILE id="dfvudi" name="SessionGraphsListBox.cpp" compile="1" resource="0"
                file="../../../src/gui/widgets/SessionGraphsListBox.cpp"/>
          <FILE id="pAcOGG" name="SessionGraphsListBox.h" compile="0" resource="0"
                file="../../../src/gui/widgets/SessionGraphsListBox.h"/>
          <FILE id="e5QVBz" name="Spinner.h" compile="0" resource="0" file="../../../src/gui/widgets/Spinner.h"/>
        </GROUP>
        <GROUP id="{625162BD-7FB3-A108-0B8D-4BB6087FCE7B}" name="workspace">
          <FILE id="tiCif9" name="ContentViewPanel.h" compile="0" resource="0"
                file="../../../src/gui/workspace/ContentViewPanel.h"/>
          <FILE id="uzPi1U" name="GraphEditorPanel.h" compile="0" resource="0"
                file="../../../src/gui/workspace/GraphEditorPanel.h"/>
          <FILE id="oEKV5K" name="GraphMixerPanel.h" compile="0" resource="0"
                file="../../../src/gui/workspace/GraphMixerPanel.h"/>
          <FILE id="dFsG1K" name="PanelTypes.cpp" compile="1" resource="0" file="../../../src/gui/workspace/PanelTypes.cpp"/>
          <FILE id="JEocRV" name="PanelTypes.h" compile="0" resource="0" file="../../../src/gui/workspace/PanelTypes.h"/>
          <FILE id="vVtyUV" name="PluginsPanel.cpp" compile="1" resource="0"
                file="../../../src/gui/workspace/PluginsPanel.cpp"/>
          <FILE id="e3rrmj" name="PluginsPanel.h" compile="0" resource="0" file="../../../src/gui/workspace/PluginsPanel.h"/>
          <FILE id="kIxKMI" name="VirtualKeyboardPanel.h" compile="0" resource="0"
                file="../../../src/gui/workspace/VirtualKeyboardPanel.h"/>
          <FILE id="voJG4F" name="WorkspacePanel.h" compile="0" resource="0"
                file="../../../src/gui/workspace/WorkspacePanel.h"/>
        </GROUP>
        <FILE id="x3mSKq" name="AboutComponent.cpp" compile="1" resource="0"
              file="../../../src/gui/AboutComponent.cpp"/>
        <FILE id="vZLn51" name="AboutComponent.h" compile="0" resource="0"
              file="../../../src/gui/AboutComponent.h"/>
        <FILE id="Rtzmeu" name="Artist.h" compile="0" resource="0" file="../../../src/gui/Artist.h"/>
        <FILE id="eMKriP" name="AssetTreeView.cpp" compile="1" resource="0"
              file="../../../src/gui/AssetTreeView.cpp"/>
        <FILE id="atckLH" name="AssetTreeView.h" compile="0" resource="0" file="../../../src/gui/AssetTreeView.h"/>
        <FILE id="DR8vu0" name="AudioIOPanelView.cpp" compile="1" resource="0"
              file="../../../src/gui/AudioIOPanelView.cpp"/>
        <FILE id="OSXB8j" name="AudioIOPanelView.h" compile="0" resource="0"
              file="../../../src/gui/AudioIOPanelView.h"/>
        <FILE id="ZMFzSS" name="Buttons.cpp" compile="1" resource="0" file="../../../src/gui/Buttons.cpp"/>
        <FILE id="sRH3Ao" name="Buttons.h" compile="0" resource="0" file="../../../src/gui/Buttons.h"/>
        <FILE id="SMlrtb" name="ChannelStripComponent.cpp" compile="1" resource="0"
              file="../../../src/gui/ChannelStripComponent.cpp"/>
        <FILE id="ocpln2" name="ChannelStripComponent.h" compile="0" resource="0"
              file="../../../src/gui/ChannelStripComponent.h"/>
        <FILE id="H97qti" name="ConnectionGrid.cpp" compile="1" resource="0"
              file="../../../src/gui/ConnectionGrid.cpp"/>
        <FILE id="Ej0QLl" name="ConnectionGrid.h" compile="0" resource="0"
              file="../../../src/gui/ConnectionGrid.h"/>
        <FILE id="RLj1I9" name="ContentComponent.cpp" compile="1" resource="0"
              file="../../../src/gui/ContentComponent.cpp"/>
        <FILE id="rp3GvG" name="ContentComponent.h" compile="0" resource="0"
              file="../../../src/gui/ContentComponent.h"/>
        <FILE id="outrsL" name="ContentComponentPro.cpp" compile="1" resource="0"
              file="../../../src/gui/ContentComponentPro.cpp"/>
        <FILE id="Xgxk7V" name="ContentComponentPro.h" compile="0" resource="0"
              file="../../../src/gui/ContentComponentPro.h"/>
        <FILE id="yLshHu" name="ContentComponentSolo.cpp" compile="1" resource="0"
              file="../../../src/gui/ContentComponentSolo.cpp"/>
        <FILE id="Uv03NS" name="ContentComponentSolo.h" compile="0" resource="0"
              file="../../../src/gui/ContentComponentSolo.h"/>
        <FILE id="SfU7uY" name="ContextMenus.cpp" compile="1" resource="0"
              file="../../../src/gui/ContextMenus.cpp"/>
        <FILE id="n0vZhM" name="ContextMenus.h" compile="0" resource="0" file="../../../src/gui/ContextMenus.h"/>
        <FILE id="Bs4WVR" name="GraphEditorComponent.cpp" compile="1" resource="0"
              file="../../../src/gui/GraphEditorComponent.cpp"/>
        <FILE id="Bmggeb" name="GraphEditorComponent.h" compile="0" resource="0"
              file="../../../src/gui/GraphEditorComponent.h"/>
        <FILE id="k4wdWy" name="GuiCommon.h" compile="0" resource="0" file="../../../src/gui/GuiCommon.h"/>
        <FILE id="DzjS0q" name="Icons.cpp" compile="1" resource="0" file="../../../src/gui/Icons.cpp"/>
        <FILE id="rS0mZr" name="Icons.h" compile="0" resource="0" file="../../../src/gui/Icons.h"/>
        <FILE id="Cp3CdY" name="LookAndFeel.cpp" compile="1" resource="0" file="../../../src/gui/LookAndFeel.cpp"/>
        <FILE id="tmzDXr" name="LookAndFeel.h" compile="0" resource="0" file="../../../src/gui/LookAndFeel.h"/>
        <FILE id="sqjmbw" name="LuaConsoleComponent.cpp" compile="1" resource="0"
              file="../../../src/gui/LuaConsoleComponent.cpp"/>
        <FILE id="l8b1xj" name="LuaConsoleComponent.h" compile="0" resource="0"
              file="../../../src/gui/LuaConsoleComponent.h"/>
        <FILE id="GfDRRK" name="LuaTokeniser.cpp" compile="1" resource="0"
              file="../../../src/gui/LuaTokeniser.cpp"/>
        <FILE id="CoHpz5" name="LuaTokeniser.h" compile="0" resource="0" file="../../../src/gui/LuaTokeniser.h"/>
        <FILE id="CVyQIP" name="MainMenu.cpp" compile="1" resource="0" file="../../../src/gui/MainMenu.cpp"/>
        <FILE id="K3zAST" name="MainMenu.h" compile="0" resource="0" file="../../../src/gui/MainMenu.h"/>
        <FILE id="VwCm6c" name="MainWindow.cpp" compile="1" resource="0" file="../../../src/gui/MainWindow.cpp"/>
        <FILE id="NQ4fbW" name="MainWindow.h" compile="0" resource="0" file="../../../src/gui/MainWindow.h"/>
        <FILE id="uZq3hf" name="MidiEditorBody.cpp" compile="1" resource="0"
              file="../../../src/gui/MidiEditorBody.cpp"/>
        <FILE id="EPSfOj" name="MidiEditorBody.h" compile="0" resource="0"
              file="../../../src/gui/MidiEditorBody.h"/>
        <FILE id="JDCMqU" name="MidiEditorComponent.cpp" compile="1" resource="0"
              file="../../../src/gui/MidiEditorComponent.cpp"/>
        <FILE id="rRkiWU" name="MidiEditorComponent.h" compile="0" resource="0"
              file="../../../src/gui/MidiEditorComponent.h"/>
        <FILE id="cwyc5x" name="NavigationConcertinaPanel.cpp" compile="1"
              resource="0" file="../../../src/gui/NavigationConcertinaPanel.cpp"/>
        <FILE id="pdz8DC" name="NavigationConcertinaPanel.h" compile="0" resource="0"
              file="../../../src/gui/NavigationConcertinaPanel.h"/>
        <FILE id="qEnydF" name="NodeChannelStripComponent.h" compile="0" resource="0"
              file="../../../src/gui/NodeChannelStripComponent.h"/>
        <FILE id="rSDKbW" name="NodeIOConfiguration.cpp" compile="1" resource="0"
              file="../../../src/gui/NodeIOConfiguration.cpp"/>
        <FILE id="KmvPFf" name="NodeIOConfiguration.h" compile="0" resource="0"
              file="../../../src/gui/NodeIOConfiguration.h"/>
        <FILE id="Xv08e3" name="NoteClipItem.h" compile="0" resource="0" file="../../../src/gui/NoteClipItem.h"/>
        <FILE id="VAV8X9" name="PluginManagerComponent.cpp" compile="1" resource="0"
              file="../../../src/gui/PluginManagerComponent.cpp"/>
        <FILE id="oAyoP3" name="PluginManagerComponent.h" compile="0" resource="0"
              file="../../../src/gui/PluginManagerComponent.h"/>
        <FILE id="vCA6dz" name="PluginWindow.cpp" compile="1" resource="0"
              file="../../../src/gui/PluginWindow.cpp"/>
        <FILE id="mK9qVF" name="PluginWindow.h" compile="0" resource="0" file="../../../src/gui/PluginWindow.h"/>
        <FILE id="d0vYn8" name="PreferencesComponent.cpp" compile="1" resource="0"
              file="../../../src/gui/PreferencesComponent.cpp"/>
        <FILE id="oqingK" name="PreferencesComponent.h" compile="0" resource="0"
              file="../../../src/gui/PreferencesComponent.h"/>
        <FILE id="k0Ccac" name="RackContentView.cpp" compile="1" resource="0"
              file="../../../src/gui/RackContentView.cpp"/>
        <FILE id="CFL8wF" name="RackContentView.h" compile="0" resource="0"
              file="../../../src/gui/RackContentView.h"/>
        <FILE id="SWKQ6m" name="SequencerClipItem.cpp" compile="1" resource="0"
              file="../../../src/gui/SequencerClipItem.cpp"/>
        <FILE id="pvLo3Z" name="SequencerClipItem.h" compile="0" resource="0"
              file="../../../src/gui/SequencerClipItem.h"/>
        <FILE id="hvwo6w" name="SequencerComponent.cpp" compile="1" resource="0"
              file="../../../src/gui/SequencerComponent.cpp"/>
        <FILE id="EOo88l" name="SequencerComponent.h" compile="0" resource="0"
              file="../../../src/gui/SequencerComponent.h"/>
        <FILE id="GsnBsQ" name="SessionImportWizard.cpp" compile="1" resource="0"
              file="../../../src/gui/SessionImportWizard.cpp"/>
        <FILE id="EtkxQM" name="SessionImportWizard.h" compile="0" resource="0"
              file="../../../src/gui/SessionImportWizard.h"/>
        <FILE id="WLuYJp" name="SessionTreePanel.cpp" compile="1" resource="0"
              file="../../../src/gui/SessionTreePanel.cpp"/>
        <FILE id="kpXwC9" name="SessionTreePanel.h" compile="0" resource="0"
              file="../../../src/gui/SessionTreePanel.h"/>
        <FILE id="ZtYW7U" name="SystemTray.cpp" compile="1" resource="0" file="../../../src/gui/SystemTray.cpp"/>
        <FILE id="YUnsjb" name="SystemTray.h" compile="0" resource="0" file="../../../src/gui/SystemTray.h"/>
        <FILE id="dhtcS1" name="TempoAndMeterBar.h" compile="0" resource="0"
              file="../../../src/gui/TempoAndMeterBar.h"/>
        <FILE id="OHquM6" name="Timeline.h" compile="0" resource="0" file="../../../src/gui/Timeline.h"/>
        <FILE id="Px9V9b" name="TransportBar.cpp" compile="1" resource="0"
              file="../../../src/gui/TransportBar.cpp"/>
        <FILE id="xH1V5Z" name="TransportBar.h" compile="0" resource="0" file="../../../src/gui/TransportBar.h"/>
        <FILE id="AoHBy2" name="TreeviewBase.cpp" compile="1" resource="0"
              file="../../../src/gui/TreeviewBase.cpp"/>
        <FILE id="Kw1yy6" name="TreeviewBase.h" compile="0" resource="0" file="../../../src/gui/TreeviewBase.h"/>
        <FILE id="bueQ5B" name="ViewHelpers.cpp" compile="1" resource="0" file="../../../src/gui/ViewHelpers.cpp"/>
        <FILE id="rg77MR" name="ViewHelpers.h" compile="0" resource="0" file="../../../src/gui/ViewHelpers.h"/>
        <FILE id="MSraSR" name="Window.cpp" compile="1" resource="0" file="../../../src/gui/Window.cpp"/>
        <FILE id="YOp9yF" name="Window.h" compile="0" resource="0" file="../../../src/gui/Window.h"/>
        <FILE id="E7brmZ" name="WindowManager.cpp" compile="1" resource="0"
              file="../../../src/gui/WindowManager.cpp"/>
        <FILE id="Gyswb4" name="WindowManager.h" compile="0" resource="0" file="../../../src/gui/WindowManager.h"/>
        <FILE id="X3kl4s" name="Workspace.cpp" compile="1" resource="0" file="../../../src/gui/Workspace.cpp"/>
        <FILE id="KiBnsP" name="Workspace.h" compile="0" resource="0" file="../../../src/gui/Workspace.h"/>
      </GROUP>
      <GROUP id="{CC0A71B6-C4D3-714F-815D-B94E59614711}" name="messages">
        <FILE id="WsYnhs" name="ControllerDeviceMessages.h" compile="0" resource="0"
              file="../../../src/messages/ControllerDeviceMessages.h"/>
        <FILE id="CBQ5Jc" name="GuiMessages.h" compile="0" resource="0" file="../../../src/messages/GuiMessages.h"/>
      </GROUP>
      <GROUP id="{48A2B621-0133-4801-4AA8-F1233B19B287}" name="scripting">
        <FILE id="Mxv4N8" name="LuaBindings.cpp" compile="1" resource="0" file="../../../src/scripting/LuaBindings.cpp"/>
        <FILE id="lxab7g" name="LuaBindings.h" compile="0" resource="0" file="../../../src/scripting/LuaBindings.h"/>
        <FILE id="w5OnY8" name="LuaLib.cpp" compile="1" resource="0" file="../../../src/scripting/LuaLib.cpp"/>
      </GROUP>
      <GROUP id="{52CE3755-8274-FB6C-8479-5FC73953C591}" name="session">
        <FILE id="tKx3KC" name="Asset.cpp" compile="1" resource="0" file="../../../src/session/Asset.cpp"/>
        <FILE id="ubaxnn" name="Asset.h" compile="0" resource="0" file="../../../src/session/Asset.h"/>
        <FILE id="yR8bvE" name="AssetTree.cpp" compile="1" resource="0" file="../../../src/session/AssetTree.cpp"/>
        <FILE id="IzEa4m" name="AssetTree.h" compile="0" resource="0" file="../../../src/session/AssetTree.h"/>
        <FILE id="DSFPxe" name="AssetType.h" compile="0" resource="0" file="../../../src/session/AssetType.h"/>
        <FILE id="C5lAav" name="ClipModel.h" compile="0" resource="0" file="../../../src/session/ClipModel.h"/>
        <FILE id="QkZHRo" name="CommandManager.h" compile="0" resource="0"
              file="../../../src/session/CommandManager.h"/>
        <FILE id="E9uZLc" name="ControllerDevice.cpp" compile="1" resource="0"
              file="../../../src/session/ControllerDevice.cpp"/>
        <FILE id="slyyO9" name="ControllerDevice.h" compile="0" resource="0"
              file="../../../src/session/ControllerDevice.h"/>
        <FILE id="o17TWc" name="DeviceManager.cpp" compile="1" resource="0"
              file="../../../src/session/DeviceManager.cpp"/>
        <FILE id="kH5ooO" name="DeviceManager.h" compile="0" resource="0" file="../../../src/session/DeviceManager.h"/>
        <FILE id="CAoqME" name="Graph.cpp" compile="1" resource="0" file="../../../src/session/Graph.cpp"/>
        <FILE id="H45OCZ" name="Graph.h" compile="0" resource="0" file="../../../src/session/Graph.h"/>
        <FILE id="IkCVaY" name="MediaManager.cpp" compile="1" resource="0"
              file="../../../src/session/MediaManager.cpp"/>
        <FILE id="rMeOYG" name="MediaManager.h" compile="0" resource="0" file="../../../src/session/MediaManager.h"/>
        <FILE id="Jmwk2R" name="MediaModel.h" compile="0" resource="0" file="../../../src/session/MediaModel.h"/>
        <FILE id="If1CFP" name="MediaStorage.h" compile="0" resource="0" file="../../../src/session/MediaStorage.h"/>
        <FILE id="LeIwM8" name="MidiClip.cpp" compile="1" resource="0" file="../../../src/session/MidiClip.cpp"/>
        <FILE id="KiP6Fx" name="MidiClip.h" compile="0" resource="0" file="../../../src/session/MidiClip.h"/>
        <FILE id="oGy3MJ" name="Module.h" compile="0" resource="0" file="../../../src/session/Module.h"/>
        <FILE id="YbCiqH" name="Node.cpp" compile="1" resource="0" file="../../../src/session/Node.cpp"/>
        <FILE id="O8TtGW" name="Node.h" compile="0" resource="0" file="../../../src/session/Node.h"/>
        <FILE id="qYxURd" name="Note.cpp" compile="1" resource="0" file="../../../src/session/Note.cpp"/>
        <FILE id="vZqoNV" name="Note.h" compile="0" resource="0" file="../../../src/session/Note.h"/>
        <FILE id="AeU3fY" name="NoteSequence.cpp" compile="1" resource="0"
              file="../../../src/session/NoteSequence.cpp"/>
        <FILE id="HIg7pX" name="NoteSequence.h" compile="0" resource="0" file="../../../src/session/NoteSequence.h"/>
        <FILE id="AEDyX1" name="PluginManager.cpp" compile="1" resource="0"
              file="../../../src/session/PluginManager.cpp"/>
        <FILE id="zNvkNo" name="PluginManager.h" compile="0" resource="0" file="../../../src/session/PluginManager.h"/>
        <FILE id="NURefV" name="Presets.h" compile="0" resource="0" file="../../../src/session/Presets.h"/>
        <FILE id="CVH1Jo" name="Sequence.cpp" compile="1" resource="0" file="../../../src/session/Sequence.cpp"/>
        <FILE id="GELum9" name="Sequence.h" compile="0" resource="0" file="../../../src/session/Sequence.h"/>
        <FILE id="l9fcu2" name="Session.cpp" compile="1" resource="0" file="../../../src/session/Session.cpp"/>
        <FILE id="hsoGvr" name="Session.h" compile="0" resource="0" file="../../../src/session/Session.h"/>
        <FILE id="hz3NhH" name="SessionTrack.cpp" compile="1" resource="0"
              file="../../../src/session/SessionTrack.cpp"/>
        <FILE id="O34n1Z" name="TempoMap.h" compile="0" resource="0" file="../../../src/session/TempoMap.h"/>
        <FILE id="aoG9jq" name="TrackModel.h" compile="0" resource="0" file="../../../src/session/TrackModel.h"/>
      </GROUP>
      <FILE id="IwFVfi" name="CapsLock.h" compile="0" resource="0" file="../../../src/CapsLock.h"/>
      <FILE id="YCEAe8" name="Commands.cpp" compile="1" resource="0" file="../../../src/Commands.cpp"/>
      <FILE id="ZMmt9Q" name="Commands.h" compile="0" resource="0" file="../../../src/Commands.h"/>
      <FILE id="a6S8te" name="Common.h" compile="0" resource="0" file="../../../src/Common.h"/>
      <FILE id="V29uGs" name="CommonConfig.h" compile="0" resource="0" file="../../../src/CommonConfig.h"/>
      <FILE id="fC5hle" name="DataPath.cpp" compile="1" resource="0" file="../../../src/DataPath.cpp"/>
      <FILE id="yVl7uV" name="DataPath.h" compile="0" resource="0" file="../../../src/DataPath.h"/>
      <FILE id="qxDo0T" name="ElementApp.h" compile="0" resource="0" file="../../../src/ElementApp.h"/>
      <FILE id="Ldy45i" name="Globals.cpp" compile="1" resource="0" file="../../../src/Globals.cpp"/>
      <FILE id="LpAweq" name="Globals.h" compile="0" resource="0" file="../../../src/Globals.h"/>
      <FILE id="MMnLUp" name="Main.cc" compile="1" resource="0" file="../../../src/Main.cc"/>
      <FILE id="HtNpST" name="Messages.cpp" compile="1" resource="0" file="../../../src/Messages.cpp"/>
      <FILE id="qAGujE" name="Messages.h" compile="0" resource="0" file="../../../src/Messages.h"/>
      <FILE id="e4Obzg" name="Module.h" compile="0" resource="0" file="../../../src/Module.h"/>
      <FILE id="bDYDAJ" name="ScopedFlag.h" compile="0" resource="0" file="../../../src/ScopedFlag.h"/>
      <FILE id="ucDuoP" name="Settings.cpp" compile="1" resource="0" file="../../../src/Settings.cpp"/>
      <FILE id="NLnFf8" name="Settings.h" compile="0" resource="0" file="../../../src/Settings.h"/>
      <FILE id="DI3ttX" name="Signals.h" compile="0" resource="0" file="../../../src/Signals.h"/>
      <FILE id="CSvAuc" name="URIs.h" compile="0" resource="0" file="../../../src/URIs.h"/>
      <FILE id="VR1R8Q" name="URLs.h" compile="0" resource="0" file="../../../src/URLs.h"/>
      <FILE id="BY8OP0" name="Utils.cpp" compile="1" resource="0" file="../../../src/Utils.cpp"/>
      <FILE id="Nv394a" name="Utils.h" compile="0" resource="0" file="../../../src/Utils.h"/>
      <FILE id="uZLbLs" name="Version.cpp" compile="1" resource="0" file="../../../src/Version.cpp"/>
      <FILE id="xlisoj" name="Version.h" compile="0" resource="0" file="../../../src/Version.h"/>
      <FILE id="VICedN" name="WorldBase.cpp" compile="1" resource="0" file="../../../src/WorldBase.cpp"/>
      <FILE id="zoCqMH" name="WorldBase.h" compile="0" resource="0" file="../../../src/WorldBase.h"/>
    </GROUP>
  </MAINGROUP>
  <EXPORTFORMATS>
    <XCODE_MAC targetFolder="Builds/MacOSX" smallIcon="RalCSg" bigIcon="RalCSg"
               extraDefs="" postbuildCommand="" prebuildCommand="" hardenedRuntime="1"
               hardenedRuntimeOptions="com.apple.security.device.audio-input"
               extraCompilerFlags="-Wno-deprecated-declarations">
      <CONFIGURATIONS>
        <CONFIGURATION name="Debug" enablePluginBinaryCopyStep="1" isDebug="1" optimisation="1"
                       linkTimeOptimisation="0" targetName="KV_Element" headerPath="/opt/kushview/include&#10;"
                       osxCompatibility="10.8 SDK" osxArchitecture="64BitIntel" cppLibType="libc++"
                       aaxBinaryLocation="$(HOME)/Library/Audio/Plug-Ins/AAX_unsigned"
                       customXcodeFlags="REZ_SEARCH_PATHS=$(DEVELOPER_DIR)/Platforms/MacOSX.platform/Developer/SDKs/MacOSX.sdk/System/Library/Frameworks/AudioUnit.framework/Headers"/>
        <CONFIGURATION name="Release" enablePluginBinaryCopyStep="1" isDebug="0" optimisation="3"
                       linkTimeOptimisation="1" targetName="KV_Element" cppLibType="libc++"
                       osxArchitecture="64BitIntel" osxCompatibility="10.8 SDK" headerPath="/opt/kushview/include&#10;"
                       aaxBinaryLocation="$(HOME)/Library/Audio/Plug-Ins/AAX_unsigned"
                       customXcodeFlags="REZ_SEARCH_PATHS=$(DEVELOPER_DIR)/Platforms/MacOSX.platform/Developer/SDKs/MacOSX.sdk/System/Library/Frameworks/AudioUnit.framework/Headers"/>
      </CONFIGURATIONS>
      <MODULEPATHS>
        <MODULEPATH id="juce_core" path="../../../libs/JUCE/modules"/>
        <MODULEPATH id="juce_events" path="../../../libs/JUCE/modules"/>
        <MODULEPATH id="juce_graphics" path="../../../libs/JUCE/modules"/>
        <MODULEPATH id="juce_data_structures" path="../../../libs/JUCE/modules"/>
        <MODULEPATH id="juce_gui_basics" path="../../../libs/JUCE/modules"/>
        <MODULEPATH id="juce_gui_extra" path="../../../libs/JUCE/modules"/>
        <MODULEPATH id="juce_cryptography" path="../../../libs/JUCE/modules"/>
        <MODULEPATH id="juce_opengl" path="../../../libs/JUCE/modules"/>
        <MODULEPATH id="juce_audio_basics" path="../../../libs/JUCE/modules"/>
        <MODULEPATH id="juce_audio_devices" path="../../../libs/JUCE/modules"/>
        <MODULEPATH id="juce_audio_formats" path="../../../libs/JUCE/modules"/>
        <MODULEPATH id="juce_audio_processors" path="../../../libs/JUCE/modules"/>
        <MODULEPATH id="juce_audio_plugin_client" path="../../../libs/JUCE/modules"/>
        <MODULEPATH id="juce_audio_utils" path="../../../libs/JUCE/modules"/>
        <MODULEPATH id="kv_core" path="../../../libs/kv/modules"/>
        <MODULEPATH id="kv_engines" path="../../../libs/kv/modules"/>
        <MODULEPATH id="kv_gui" path="../../../libs/kv/modules"/>
        <MODULEPATH id="kv_models" path="../../../libs/kv/modules"/>
        <MODULEPATH id="juce_dsp" path="../../../libs/JUCE/modules"/>
        <MODULEPATH id="juce_osc" path="../../../libs/JUCE/modules"/>
      </MODULEPATHS>
    </XCODE_MAC>
    <VS2017 targetFolder="Builds/VisualStudio2017" windowsTargetPlatformVersion="10.0.16299.0"
            extraDefs="KSP1_INTERNAL=1&#10;HAVE_LVTK=1&#10;JUCE_PLUGINHOST_VST=1&#10;JUCE_PLUGINHOST_VST3=1&#10;SCL_SECURE_NO_WARNINGS=1&#10;_SCL_SECURE_NO_WARNINGS=1&#10;"
            toolset="v141_xp" aaxFolder="C:\SDKs\AAX" vst3Folder="..\..\..\libs\JUCE\modules\juce_audio_processors\format_types\VST3_SDK"
            vstLegacyFolder="C:/SDKs/vstsdk2.4">
      <CONFIGURATIONS>
        <CONFIGURATION name="Debug" winWarningLevel="2" generateManifest="1" winArchitecture="x64"
                       debugInformationFormat="ProgramDatabase" enablePluginBinaryCopyStep="1"
                       linkTimeOptimisation="0" isDebug="1" optimisation="1" targetName="KV_Element"
                       binaryPath="../../../build/x64/Debug" headerPath="C:\SDKs\boost_1_71_0&#10;C:\SDKs\ASIOSDK2.3\common"
                       defines="EL_USE_LOCAL_AUTH=0&#10;EL_DISABLE_UNLOCKING=1" useRuntimeLibDLL="1"
                       vst3BinaryLocation="c:\Users\mfisher\Desktop\VST3" vstBinaryLocation="c:\Users\mfisher\Desktop\VST"/>
        <CONFIGURATION name="Release" winWarningLevel="4" generateManifest="1" winArchitecture="x64"
                       debugInformationFormat="ProgramDatabase" enablePluginBinaryCopyStep="0"
                       linkTimeOptimisation="1" isDebug="0" optimisation="3" targetName="KV_Element"
                       headerPath="C:\SDKs\boost_1_71_0&#10;C:\SDKs\ASIOSDK2.3\common"
                       binaryPath="../../../build/x64/Release" defines="EL_USE_LOCAL_AUTH=0"
                       useRuntimeLibDLL="0"/>
        <CONFIGURATION name="Debug" winWarningLevel="2" generateManifest="1" winArchitecture="Win32"
                       debugInformationFormat="ProgramDatabase" enablePluginBinaryCopyStep="1"
                       linkTimeOptimisation="0" isDebug="1" optimisation="1" targetName="KV_Element"
                       binaryPath="../../../build/Win32/Debug" headerPath="C:\SDKs\boost_1_71_0&#10;C:\SDKs\ASIOSDK2.3\common"
                       defines="EL_USE_LOCAL_AUTH=0&#10;EL_DISABLE_UNLOCKING=1" useRuntimeLibDLL="1"
                       vstBinaryLocation="c:\Users\mfisher\Desktop\VST" vst3BinaryLocation="c:\Users\mfisher\Desktop\VST3"/>
        <CONFIGURATION name="Release" winWarningLevel="4" generateManifest="1" winArchitecture="Win32"
                       debugInformationFormat="ProgramDatabase" enablePluginBinaryCopyStep="0"
                       linkTimeOptimisation="1" isDebug="0" optimisation="3" targetName="KV_Element"
                       headerPath="C:\SDKs\boost_1_71_0&#10;C:\SDKs\ASIOSDK2.3\common"
                       binaryPath="../../../build/Win32/Release" defines="EL_USE_LOCAL_AUTH=0"
                       useRuntimeLibDLL="0"/>
      </CONFIGURATIONS>
      <MODULEPATHS>
        <MODULEPATH id="juce_core" path="../../../libs/JUCE/modules"/>
        <MODULEPATH id="juce_events" path="../../../libs/JUCE/modules"/>
        <MODULEPATH id="juce_graphics" path="../../../libs/JUCE/modules"/>
        <MODULEPATH id="juce_data_structures" path="../../../libs/JUCE/modules"/>
        <MODULEPATH id="juce_gui_basics" path="../../../libs/JUCE/modules"/>
        <MODULEPATH id="juce_gui_extra" path="../../../libs/JUCE/modules"/>
        <MODULEPATH id="juce_cryptography" path="../../../libs/JUCE/modules"/>
        <MODULEPATH id="juce_opengl" path="../../../libs/JUCE/modules"/>
        <MODULEPATH id="juce_audio_basics" path="../../../libs/JUCE/modules"/>
        <MODULEPATH id="juce_audio_devices" path="../../../libs/JUCE/modules"/>
        <MODULEPATH id="juce_audio_formats" path="../../../libs/JUCE/modules"/>
        <MODULEPATH id="juce_audio_processors" path="../../../libs/JUCE/modules"/>
        <MODULEPATH id="juce_audio_plugin_client" path="../../../libs/JUCE/modules"/>
        <MODULEPATH id="juce_audio_utils" path="../../../libs/JUCE/modules"/>
        <MODULEPATH id="kv_core" path="../../../libs/kv/modules"/>
        <MODULEPATH id="kv_engines" path="../../../libs/kv/modules"/>
        <MODULEPATH id="kv_gui" path="../../../libs/kv/modules"/>
        <MODULEPATH id="kv_models" path="../../../libs/kv/modules"/>
        <MODULEPATH id="juce_dsp" path="../../../libs/JUCE/modules"/>
        <MODULEPATH id="juce_osc" path="../../../libs/JUCE/modules"/>
      </MODULEPATHS>
    </VS2017>
  </EXPORTFORMATS>
  <MODULES>
    <MODULE id="juce_audio_basics" showAllCode="1" useLocalCopy="0" useGlobalPath="0"/>
    <MODULE id="juce_audio_devices" showAllCode="1" useLocalCopy="0" useGlobalPath="0"/>
    <MODULE id="juce_audio_formats" showAllCode="1" useLocalCopy="0" useGlobalPath="0"/>
    <MODULE id="juce_audio_plugin_client" showAllCode="1" useLocalCopy="0"
            useGlobalPath="0"/>
    <MODULE id="juce_audio_processors" showAllCode="1" useLocalCopy="0" useGlobalPath="0"/>
    <MODULE id="juce_audio_utils" showAllCode="1" useLocalCopy="0" useGlobalPath="0"/>
    <MODULE id="juce_core" showAllCode="1" useLocalCopy="0" useGlobalPath="0"/>
    <MODULE id="juce_cryptography" showAllCode="1" useLocalCopy="0" useGlobalPath="0"/>
    <MODULE id="juce_data_structures" showAllCode="1" useLocalCopy="0" useGlobalPath="0"/>
    <MODULE id="juce_dsp" showAllCode="1" useLocalCopy="0" useGlobalPath="0"/>
    <MODULE id="juce_events" showAllCode="1" useLocalCopy="0" useGlobalPath="0"/>
    <MODULE id="juce_graphics" showAllCode="1" useLocalCopy="0" useGlobalPath="0"/>
    <MODULE id="juce_gui_basics" showAllCode="1" useLocalCopy="0" useGlobalPath="0"/>
    <MODULE id="juce_gui_extra" showAllCode="1" useLocalCopy="0" useGlobalPath="0"/>
    <MODULE id="juce_opengl" showAllCode="1" useLocalCopy="0" useGlobalPath="0"/>
    <MODULE id="juce_osc" showAllCode="1" useLocalCopy="0" useGlobalPath="0"/>
    <MODULE id="kv_core" showAllCode="1" useLocalCopy="0" useGlobalPath="0"/>
    <MODULE id="kv_engines" showAllCode="1" useLocalCopy="0" useGlobalPath="0"/>
    <MODULE id="kv_gui" showAllCode="1" useLocalCopy="0" useGlobalPath="0"/>
    <MODULE id="kv_models" showAllCode="1" useLocalCopy="0" useGlobalPath="0"/>
  </MODULES>
  <JUCEOPTIONS JUCE_QUICKTIME="disabled" KV_LV2_PLUGIN_HOST="0" JUCE_PLUGINHOST_VST="1"
               JUCE_PLUGINHOST_VST3="1" JUCE_PLUGINHOST_AU="1" KV_DOCKING_WINDOWS="1"/>
  <LIVE_SETTINGS>
    <OSX/>
    <WINDOWS/>
  </LIVE_SETTINGS>
</JUCERPROJECT>
=======
<?xml version="1.0" encoding="UTF-8"?>

<JUCERPROJECT id="jkKYpA" name="Element" displaySplashScreen="0" reportAppUsage="0"
              splashScreenColour="Dark" projectType="audioplug" version="1.42.0"
              bundleIdentifier="net.kushview.plugins.Element" includeBinaryInAppConfig="1"
              cppLanguageStandard="17" companyCopyright="Copyright (c) 2017-2019 Kushview, LLC"
              buildVST="1" buildVST3="1" buildAU="1" buildAUv3="0" buildRTAS="0"
              buildAAX="1" buildStandalone="1" enableIAA="0" pluginName="Element"
              pluginDesc="Element Modular Instrument" pluginManufacturer="Kushview"
              pluginManufacturerCode="KshV" pluginCode="Elmt" pluginChannelConfigs=""
              pluginIsSynth="1" pluginWantsMidiIn="1" pluginProducesMidiOut="1"
              pluginIsMidiEffectPlugin="0" pluginEditorRequiresKeys="0" pluginAUExportPrefix="ElementAU"
              pluginRTASCategory="2048" aaxIdentifier="net.kushview.Element"
              pluginAAXCategory="2048" jucerVersion="5.4.5" companyName="Kushview"
              companyWebsite="https://kushview.net" companyEmail="support@kushview.net"
              defines="EL_RUNNING_AS_PLUGIN=1&#10;EL_VERSION_STRING=&quot;0.41.1&quot;"
              pluginVSTCategory="kPlugCategSynth" pluginAUMainType="'aumu'"
              userNotes="This configuration is for the Instrument version.  &#10;IMPORTANT: ElementFX configs are overridden in ElementFXConfig.h not this project file"
              pluginFormats="buildVST,buildVST3,buildAU,buildAAX,buildStandalone"
              pluginCharacteristicsValue="pluginIsSynth,pluginWantsMidiIn,pluginProducesMidiOut"
              headerPath="../../../../../src&#10;../../../../../libs/lua&#10;../../../../../libs/lua/src&#10;">
  <MAINGROUP id="SKUipM" name="Element">
    <GROUP id="{79158675-9931-4F98-C7A8-52C82F095CAA}" name="Source">
      <FILE id="oYFN9D" name="ElementFXConfig.h" compile="0" resource="0"
            file="Source/ElementFXConfig.h"/>
      <FILE id="ydCQPD" name="PluginProcessor.cpp" compile="1" resource="0"
            file="Source/PluginProcessor.cpp"/>
      <FILE id="J4Hpqm" name="PluginProcessor.h" compile="0" resource="0"
            file="Source/PluginProcessor.h"/>
      <FILE id="Owyiau" name="PluginEditor.cpp" compile="1" resource="0"
            file="Source/PluginEditor.cpp"/>
      <FILE id="XRnJdB" name="PluginEditor.h" compile="0" resource="0" file="Source/PluginEditor.h"/>
    </GROUP>
    <GROUP id="{2396F300-75B6-C562-6BA5-CB48DE415ABA}" name="src">
      <GROUP id="{8F00CA5F-37D9-78BD-642B-A7E43385CAEA}" name="controllers">
        <FILE id="EvmOFQ" name="AppController.cpp" compile="1" resource="0"
              file="../../../src/controllers/AppController.cpp"/>
        <FILE id="Ll4FQR" name="AppController.h" compile="0" resource="0" file="../../../src/controllers/AppController.h"/>
        <FILE id="ghnE58" name="Controller.cpp" compile="1" resource="0" file="../../../src/controllers/Controller.cpp"/>
        <FILE id="javd1h" name="Controller.h" compile="0" resource="0" file="../../../src/controllers/Controller.h"/>
        <FILE id="mVK9Hi" name="DevicesController.cpp" compile="1" resource="0"
              file="../../../src/controllers/DevicesController.cpp"/>
        <FILE id="R29PlM" name="DevicesController.h" compile="0" resource="0"
              file="../../../src/controllers/DevicesController.h"/>
        <FILE id="DfMgTg" name="EngineController.cpp" compile="1" resource="0"
              file="../../../src/controllers/EngineController.cpp"/>
        <FILE id="SLNSdJ" name="EngineController.h" compile="0" resource="0"
              file="../../../src/controllers/EngineController.h"/>
        <FILE id="KQAXMF" name="GraphController.cpp" compile="1" resource="0"
              file="../../../src/controllers/GraphController.cpp"/>
        <FILE id="YIEYds" name="GraphController.h" compile="0" resource="0"
              file="../../../src/controllers/GraphController.h"/>
        <FILE id="EiTGuD" name="GraphManager.cpp" compile="1" resource="0"
              file="../../../src/controllers/GraphManager.cpp"/>
        <FILE id="hfYNhI" name="GraphManager.h" compile="0" resource="0" file="../../../src/controllers/GraphManager.h"/>
        <FILE id="J64Rrb" name="GuiController.cpp" compile="1" resource="0"
              file="../../../src/controllers/GuiController.cpp"/>
        <FILE id="jPncR4" name="GuiController.h" compile="0" resource="0" file="../../../src/controllers/GuiController.h"/>
        <FILE id="TyxivK" name="MappingController.cpp" compile="1" resource="0"
              file="../../../src/controllers/MappingController.cpp"/>
        <FILE id="R2ZiMY" name="MappingController.h" compile="0" resource="0"
              file="../../../src/controllers/MappingController.h"/>
        <FILE id="AfzxeV" name="OSCController.cpp" compile="1" resource="0"
              file="../../../src/controllers/OSCController.cpp"/>
        <FILE id="yUJ1B8" name="OSCController.h" compile="0" resource="0" file="../../../src/controllers/OSCController.h"/>
        <FILE id="Nk1bau" name="PresetsController.cpp" compile="1" resource="0"
              file="../../../src/controllers/PresetsController.cpp"/>
        <FILE id="wuwLAx" name="PresetsController.h" compile="0" resource="0"
              file="../../../src/controllers/PresetsController.h"/>
        <FILE id="aOmMbz" name="ScriptingController.cpp" compile="1" resource="0"
              file="../../../src/controllers/ScriptingController.cpp"/>
        <FILE id="R3CZ1b" name="ScriptingController.h" compile="0" resource="0"
              file="../../../src/controllers/ScriptingController.h"/>
        <FILE id="nRfQcF" name="SessionController.cpp" compile="1" resource="0"
              file="../../../src/controllers/SessionController.cpp"/>
        <FILE id="QfgV3G" name="SessionController.h" compile="0" resource="0"
              file="../../../src/controllers/SessionController.h"/>
        <FILE id="FFiyh5" name="WorkspacesController.cpp" compile="1" resource="0"
              file="../../../src/controllers/WorkspacesController.cpp"/>
        <FILE id="KZWW4o" name="WorkspacesController.h" compile="0" resource="0"
              file="../../../src/controllers/WorkspacesController.h"/>
      </GROUP>
      <GROUP id="{7D65660F-D49D-4CA6-FEE5-D3FD4CE3F399}" name="db">
        <FILE id="RGzBph" name="Database.cpp" compile="1" resource="0" file="../../../src/db/Database.cpp"/>
        <FILE id="CJxr8N" name="Database.h" compile="0" resource="0" file="../../../src/db/Database.h"/>
      </GROUP>
      <GROUP id="{81412F5B-0B5D-840C-E0DC-D9587A1A9E29}" name="documents">
        <FILE id="JO9B5Q" name="GraphDocument.cpp" compile="1" resource="0"
              file="../../../src/documents/GraphDocument.cpp"/>
        <FILE id="n5njJW" name="GraphDocument.h" compile="0" resource="0" file="../../../src/documents/GraphDocument.h"/>
        <FILE id="mpLl8s" name="SessionDocument.cpp" compile="1" resource="0"
              file="../../../src/documents/SessionDocument.cpp"/>
        <FILE id="NDK2uB" name="SessionDocument.h" compile="0" resource="0"
              file="../../../src/documents/SessionDocument.h"/>
      </GROUP>
      <GROUP id="{B8BE7E2B-77DC-FAB2-5795-8C4160F7BC50}" name="engine">
        <GROUP id="{891D0787-029B-0997-AE77-C1ABC2BE4D08}" name="nodes">
          <FILE id="n4XbqJ" name="AllPassFilterNode.h" compile="0" resource="0"
                file="../../../src/engine/nodes/AllPassFilterNode.h"/>
          <FILE id="AXL80q" name="AudioFilePlayerNode.cpp" compile="1" resource="0"
                file="../../../src/engine/nodes/AudioFilePlayerNode.cpp"/>
          <FILE id="UcPrRl" name="AudioFilePlayerNode.h" compile="0" resource="0"
                file="../../../src/engine/nodes/AudioFilePlayerNode.h"/>
          <FILE id="cRfKnW" name="AudioMixerProcessor.cpp" compile="1" resource="0"
                file="../../../src/engine/nodes/AudioMixerProcessor.cpp"/>
          <FILE id="AOsuHj" name="AudioMixerProcessor.h" compile="0" resource="0"
                file="../../../src/engine/nodes/AudioMixerProcessor.h"/>
          <FILE id="C0Q5yO" name="AudioProcessorNode.cpp" compile="1" resource="0"
                file="../../../src/engine/nodes/AudioProcessorNode.cpp"/>
          <FILE id="JM1JZT" name="AudioProcessorNode.h" compile="0" resource="0"
                file="../../../src/engine/nodes/AudioProcessorNode.h"/>
          <FILE id="PGhPBc" name="AudioRouterNode.cpp" compile="1" resource="0"
                file="../../../src/engine/nodes/AudioRouterNode.cpp"/>
          <FILE id="rCk8jG" name="AudioRouterNode.h" compile="0" resource="0"
                file="../../../src/engine/nodes/AudioRouterNode.h"/>
          <FILE id="Va1v4W" name="BaseProcessor.h" compile="0" resource="0" file="../../../src/engine/nodes/BaseProcessor.h"/>
          <FILE id="toSuDI" name="ChannelizeProcessor.h" compile="0" resource="0"
                file="../../../src/engine/nodes/ChannelizeProcessor.h"/>
          <FILE id="MDbmLh" name="CombFilterProcessor.h" compile="0" resource="0"
                file="../../../src/engine/nodes/CombFilterProcessor.h"/>
          <FILE id="HIvxgk" name="EQFilterProcessor.h" compile="0" resource="0"
                file="../../../src/engine/nodes/EQFilterProcessor.h"/>
          <FILE id="SVvMjv" name="FreqSplitterProcessor.h" compile="0" resource="0"
                file="../../../src/engine/nodes/FreqSplitterProcessor.h"/>
          <FILE id="a3bTS4" name="LuaNode.cpp" compile="1" resource="0" file="../../../src/engine/nodes/LuaNode.cpp"/>
          <FILE id="n5QWLq" name="LuaNode.h" compile="0" resource="0" file="../../../src/engine/nodes/LuaNode.h"/>
          <FILE id="UUY9sl" name="MediaPlayerProcessor.cpp" compile="1" resource="0"
                file="../../../src/engine/nodes/MediaPlayerProcessor.cpp"/>
          <FILE id="A7FXPs" name="MediaPlayerProcessor.h" compile="0" resource="0"
                file="../../../src/engine/nodes/MediaPlayerProcessor.h"/>
          <FILE id="b6kykY" name="MidiChannelMapProcessor.h" compile="0" resource="0"
                file="../../../src/engine/nodes/MidiChannelMapProcessor.h"/>
          <FILE id="oai6Rn" name="MidiChannelSplitterNode.cpp" compile="1" resource="0"
                file="../../../src/engine/nodes/MidiChannelSplitterNode.cpp"/>
          <FILE id="KqE870" name="MidiChannelSplitterNode.h" compile="0" resource="0"
                file="../../../src/engine/nodes/MidiChannelSplitterNode.h"/>
          <FILE id="ncIRVC" name="MidiDeviceProcessor.cpp" compile="1" resource="0"
                file="../../../src/engine/nodes/MidiDeviceProcessor.cpp"/>
          <FILE id="mwWaHr" name="MidiDeviceProcessor.h" compile="0" resource="0"
                file="../../../src/engine/nodes/MidiDeviceProcessor.h"/>
          <FILE id="ADqpay" name="MidiFilterNode.cpp" compile="1" resource="0"
                file="../../../src/engine/nodes/MidiFilterNode.cpp"/>
          <FILE id="bjfybn" name="MidiFilterNode.h" compile="0" resource="0"
                file="../../../src/engine/nodes/MidiFilterNode.h"/>
          <FILE id="B7U9hi" name="MidiMonitorNode.cpp" compile="1" resource="0"
                file="../../../src/engine/nodes/MidiMonitorNode.cpp"/>
          <FILE id="OpVwLt" name="MidiMonitorNode.h" compile="0" resource="0"
                file="../../../src/engine/nodes/MidiMonitorNode.h"/>
          <FILE id="tdWd5R" name="MidiProgramMapNode.cpp" compile="1" resource="0"
                file="../../../src/engine/nodes/MidiProgramMapNode.cpp"/>
          <FILE id="y3sh4y" name="MidiProgramMapNode.h" compile="0" resource="0"
                file="../../../src/engine/nodes/MidiProgramMapNode.h"/>
          <FILE id="eWVmM6" name="OSCReceiverNode.cpp" compile="1" resource="0"
                file="../../../src/engine/nodes/OSCReceiverNode.cpp"/>
          <FILE id="KpyFbE" name="OSCReceiverNode.h" compile="0" resource="0"
                file="../../../src/engine/nodes/OSCReceiverNode.h"/>
          <FILE id="w4iK6S" name="OSCSenderNode.cpp" compile="1" resource="0"
                file="../../../src/engine/nodes/OSCSenderNode.cpp"/>
          <FILE id="tbXDJ8" name="OSCSenderNode.h" compile="0" resource="0" file="../../../src/engine/nodes/OSCSenderNode.h"/>
          <FILE id="s8Bg4E" name="PlaceholderProcessor.h" compile="0" resource="0"
                file="../../../src/engine/nodes/PlaceholderProcessor.h"/>
          <FILE id="v25G8M" name="ReverbProcessor.h" compile="0" resource="0"
                file="../../../src/engine/nodes/ReverbProcessor.h"/>
          <FILE id="EXHZwr" name="SubGraphProcessor.cpp" compile="1" resource="0"
                file="../../../src/engine/nodes/SubGraphProcessor.cpp"/>
          <FILE id="fvvUfy" name="SubGraphProcessor.h" compile="0" resource="0"
                file="../../../src/engine/nodes/SubGraphProcessor.h"/>
          <FILE id="veadrP" name="VolumeProcessor.h" compile="0" resource="0"
                file="../../../src/engine/nodes/VolumeProcessor.h"/>
          <FILE id="TiU0MZ" name="WetDryProcessor.h" compile="0" resource="0"
                file="../../../src/engine/nodes/WetDryProcessor.h"/>
        </GROUP>
        <FILE id="mCbfzK" name="AudioEngine.cpp" compile="1" resource="0" file="../../../src/engine/AudioEngine.cpp"/>
        <FILE id="lqrCWa" name="AudioEngine.h" compile="0" resource="0" file="../../../src/engine/AudioEngine.h"/>
        <FILE id="t68KbM" name="DataType.h" compile="0" resource="0" file="../../../src/engine/DataType.h"/>
        <FILE id="Ip4LNG" name="Engine.h" compile="0" resource="0" file="../../../src/engine/Engine.h"/>
        <FILE id="uK8LI8" name="GraphNode.cpp" compile="1" resource="0" file="../../../src/engine/GraphNode.cpp"/>
        <FILE id="joxYJj" name="GraphNode.h" compile="0" resource="0" file="../../../src/engine/GraphNode.h"/>
        <FILE id="U42j0E" name="GraphPort.cpp" compile="1" resource="0" file="../../../src/engine/GraphPort.cpp"/>
        <FILE id="aHJFlQ" name="GraphPort.h" compile="0" resource="0" file="../../../src/engine/GraphPort.h"/>
        <FILE id="ECJJgA" name="GraphProcessor.cpp" compile="1" resource="0"
              file="../../../src/engine/GraphProcessor.cpp"/>
        <FILE id="nSJc72" name="GraphProcessor.h" compile="0" resource="0"
              file="../../../src/engine/GraphProcessor.h"/>
        <FILE id="Iguwll" name="InternalFormat.cpp" compile="1" resource="0"
              file="../../../src/engine/InternalFormat.cpp"/>
        <FILE id="DsC8cF" name="InternalFormat.h" compile="0" resource="0"
              file="../../../src/engine/InternalFormat.h"/>
        <FILE id="XbnMx5" name="LinearFade.h" compile="0" resource="0" file="../../../src/engine/LinearFade.h"/>
        <FILE id="z6By9t" name="MappingEngine.cpp" compile="1" resource="0"
              file="../../../src/engine/MappingEngine.cpp"/>
        <FILE id="QIJ4hZ" name="MappingEngine.h" compile="0" resource="0" file="../../../src/engine/MappingEngine.h"/>
        <FILE id="MgXezL" name="MidiChannelMap.h" compile="0" resource="0"
              file="../../../src/engine/MidiChannelMap.h"/>
        <FILE id="G9xitl" name="MidiClock.cpp" compile="1" resource="0" file="../../../src/engine/MidiClock.cpp"/>
        <FILE id="Jd6roj" name="MidiClock.h" compile="0" resource="0" file="../../../src/engine/MidiClock.h"/>
        <FILE id="RdfskS" name="MidiEngine.cpp" compile="1" resource="0" file="../../../src/engine/MidiEngine.cpp"/>
        <FILE id="dk4hDH" name="MidiEngine.h" compile="0" resource="0" file="../../../src/engine/MidiEngine.h"/>
        <FILE id="NOcnbg" name="MidiIOMonitor.h" compile="0" resource="0" file="../../../src/engine/MidiIOMonitor.h"/>
        <FILE id="UvWUQj" name="MidiPipe.cpp" compile="1" resource="0" file="../../../src/engine/MidiPipe.cpp"/>
        <FILE id="COTuXw" name="MidiPipe.h" compile="0" resource="0" file="../../../src/engine/MidiPipe.h"/>
        <FILE id="sIRGNv" name="MidiTranspose.h" compile="0" resource="0" file="../../../src/engine/MidiTranspose.h"/>
        <FILE id="MjPQJG" name="ToggleGrid.h" compile="0" resource="0" file="../../../src/engine/ToggleGrid.h"/>
        <FILE id="eyo0Q6" name="Transport.cpp" compile="1" resource="0" file="../../../src/engine/Transport.cpp"/>
        <FILE id="zASl2P" name="Transport.h" compile="0" resource="0" file="../../../src/engine/Transport.h"/>
        <FILE id="Lo780o" name="VelocityCurve.h" compile="0" resource="0" file="../../../src/engine/VelocityCurve.h"/>
      </GROUP>
      <GROUP id="{FED5A86D-4AE3-ED44-C284-DC439A943F19}" name="gui">
        <GROUP id="{E90AB14A-2C8C-0806-6495-DA678ECAC29A}" name="nodes">
          <FILE id="JItrwG" name="AudioIONodeEditor.h" compile="0" resource="0"
                file="../../../src/gui/nodes/AudioIONodeEditor.h"/>
          <FILE id="xLccaa" name="AudioRouterEditor.cpp" compile="1" resource="0"
                file="../../../src/gui/nodes/AudioRouterEditor.cpp"/>
          <FILE id="uwIevs" name="AudioRouterEditor.h" compile="0" resource="0"
                file="../../../src/gui/nodes/AudioRouterEditor.h"/>
          <FILE id="v4DYFh" name="GenericNodeEditor.cpp" compile="1" resource="0"
                file="../../../src/gui/nodes/GenericNodeEditor.cpp"/>
          <FILE id="Cq1Cte" name="GenericNodeEditor.h" compile="0" resource="0"
                file="../../../src/gui/nodes/GenericNodeEditor.h"/>
          <FILE id="PB8Abg" name="LuaNodeEditor.cpp" compile="1" resource="0"
                file="../../../src/gui/nodes/LuaNodeEditor.cpp"/>
          <FILE id="lSrBV4" name="LuaNodeEditor.h" compile="0" resource="0" file="../../../src/gui/nodes/LuaNodeEditor.h"/>
          <FILE id="qx65Kt" name="MidiIONodeEditor.h" compile="0" resource="0"
                file="../../../src/gui/nodes/MidiIONodeEditor.h"/>
          <FILE id="SNqk4J" name="MidiMonitorNodeEditor.cpp" compile="1" resource="0"
                file="../../../src/gui/nodes/MidiMonitorNodeEditor.cpp"/>
          <FILE id="iM1zFO" name="MidiMonitorNodeEditor.h" compile="0" resource="0"
                file="../../../src/gui/nodes/MidiMonitorNodeEditor.h"/>
          <FILE id="K9BMXe" name="MidiProgramMapEditor.cpp" compile="1" resource="0"
                file="../../../src/gui/nodes/MidiProgramMapEditor.cpp"/>
          <FILE id="fzaPQS" name="MidiProgramMapEditor.h" compile="0" resource="0"
                file="../../../src/gui/nodes/MidiProgramMapEditor.h"/>
          <FILE id="ozkjnH" name="NodeEditorComponent.cpp" compile="1" resource="0"
                file="../../../src/gui/nodes/NodeEditorComponent.cpp"/>
          <FILE id="nFnHlc" name="NodeEditorComponent.h" compile="0" resource="0"
                file="../../../src/gui/nodes/NodeEditorComponent.h"/>
          <FILE id="tZWUuQ" name="OSCReceiverNodeEditor.cpp" compile="1" resource="0"
                file="../../../src/gui/nodes/OSCReceiverNodeEditor.cpp"/>
          <FILE id="BbRcA2" name="OSCReceiverNodeEditor.h" compile="0" resource="0"
                file="../../../src/gui/nodes/OSCReceiverNodeEditor.h"/>
          <FILE id="d8J0rv" name="OSCSenderNodeEditor.cpp" compile="1" resource="0"
                file="../../../src/gui/nodes/OSCSenderNodeEditor.cpp"/>
          <FILE id="I0y5P2" name="OSCSenderNodeEditor.h" compile="0" resource="0"
                file="../../../src/gui/nodes/OSCSenderNodeEditor.h"/>
          <FILE id="iLTqK0" name="VolumeNodeEditor.cpp" compile="1" resource="0"
                file="../../../src/gui/nodes/VolumeNodeEditor.cpp"/>
          <FILE id="zDpYZS" name="VolumeNodeEditor.h" compile="0" resource="0"
                file="../../../src/gui/nodes/VolumeNodeEditor.h"/>
        </GROUP>
        <GROUP id="{834171A3-52B5-927D-A9A0-D9C74FE7D6C5}" name="properties">
          <FILE id="ktyFlM" name="MidiMultiChannelPropertyComponent.h" compile="0"
                resource="0" file="../../../src/gui/properties/MidiMultiChannelPropertyComponent.h"/>
          <FILE id="RF9ezl" name="NodeProperties.cpp" compile="1" resource="0"
                file="../../../src/gui/properties/NodeProperties.cpp"/>
          <FILE id="wjyO6a" name="NodeProperties.h" compile="0" resource="0"
                file="../../../src/gui/properties/NodeProperties.h"/>
        </GROUP>
        <GROUP id="{7308A35F-0BF4-1438-32EF-DE87DBC041E6}" name="scripting"/>
        <GROUP id="{20AF4BCB-FDCD-C9A5-8AD5-45DF4AE753CE}" name="views">
          <FILE id="n0FkDi" name="ContentView.cpp" compile="1" resource="0" file="../../../src/gui/views/ContentView.cpp"/>
          <FILE id="HtKTul" name="ContentView.h" compile="0" resource="0" file="../../../src/gui/views/ContentView.h"/>
          <FILE id="UhNsko" name="ControllerDevicesView.cpp" compile="1" resource="0"
                file="../../../src/gui/views/ControllerDevicesView.cpp"/>
          <FILE id="PIwS9l" name="ControllerDevicesView.h" compile="0" resource="0"
                file="../../../src/gui/views/ControllerDevicesView.h"/>
          <FILE id="LQtQKq" name="ControllerMapsView.cpp" compile="1" resource="0"
                file="../../../src/gui/views/ControllerMapsView.cpp"/>
          <FILE id="EVXmqI" name="ControllerMapsView.h" compile="0" resource="0"
                file="../../../src/gui/views/ControllerMapsView.h"/>
          <FILE id="aCdEQs" name="EmptyContentView.h" compile="0" resource="0"
                file="../../../src/gui/views/EmptyContentView.h"/>
          <FILE id="FsvS7V" name="GraphDisplayView.h" compile="0" resource="0"
                file="../../../src/gui/views/GraphDisplayView.h"/>
          <FILE id="SHJmG2" name="GraphEditorView.cpp" compile="1" resource="0"
                file="../../../src/gui/views/GraphEditorView.cpp"/>
          <FILE id="OMZra4" name="GraphEditorView.h" compile="0" resource="0"
                file="../../../src/gui/views/GraphEditorView.h"/>
          <FILE id="uTgoiI" name="GraphMixerView.cpp" compile="1" resource="0"
                file="../../../src/gui/views/GraphMixerView.cpp"/>
          <FILE id="slZpFs" name="GraphMixerView.h" compile="0" resource="0"
                file="../../../src/gui/views/GraphMixerView.h"/>
          <FILE id="X7g6rJ" name="GraphSettingsView.cpp" compile="1" resource="0"
                file="../../../src/gui/views/GraphSettingsView.cpp"/>
          <FILE id="RF3G5j" name="GraphSettingsView.h" compile="0" resource="0"
                file="../../../src/gui/views/GraphSettingsView.h"/>
          <FILE id="rG6MFo" name="KeymapEditorView.cpp" compile="1" resource="0"
                file="../../../src/gui/views/KeymapEditorView.cpp"/>
          <FILE id="TUzfy8" name="KeymapEditorView.h" compile="0" resource="0"
                file="../../../src/gui/views/KeymapEditorView.h"/>
          <FILE id="fyiwYC" name="LuaConsoleView.h" compile="0" resource="0"
                file="../../../src/gui/views/LuaConsoleView.h"/>
          <FILE id="ou8nM0" name="NavigationView.cpp" compile="1" resource="0"
                file="../../../src/gui/views/NavigationView.cpp"/>
          <FILE id="VlUFa1" name="NavigationView.h" compile="0" resource="0"
                file="../../../src/gui/views/NavigationView.h"/>
          <FILE id="Tu6FSy" name="NodeChannelStripView.cpp" compile="1" resource="0"
                file="../../../src/gui/views/NodeChannelStripView.cpp"/>
          <FILE id="hbqgJG" name="NodeChannelStripView.h" compile="0" resource="0"
                file="../../../src/gui/views/NodeChannelStripView.h"/>
          <FILE id="BgILqY" name="NodeEditorContentView.cpp" compile="1" resource="0"
                file="../../../src/gui/views/NodeEditorContentView.cpp"/>
          <FILE id="DM4ZvQ" name="NodeEditorContentView.h" compile="0" resource="0"
                file="../../../src/gui/views/NodeEditorContentView.h"/>
          <FILE id="aY014N" name="NodeMidiContentView.cpp" compile="1" resource="0"
                file="../../../src/gui/views/NodeMidiContentView.cpp"/>
          <FILE id="R58jpS" name="NodeMidiContentView.h" compile="0" resource="0"
                file="../../../src/gui/views/NodeMidiContentView.h"/>
          <FILE id="RBWwXs" name="PluginsPanelView.cpp" compile="1" resource="0"
                file="../../../src/gui/views/PluginsPanelView.cpp"/>
          <FILE id="Pe8iip" name="PluginsPanelView.h" compile="0" resource="0"
                file="../../../src/gui/views/PluginsPanelView.h"/>
          <FILE id="AbMekx" name="SessionSettingsView.cpp" compile="1" resource="0"
                file="../../../src/gui/views/SessionSettingsView.cpp"/>
          <FILE id="OKFr7a" name="SessionSettingsView.h" compile="0" resource="0"
                file="../../../src/gui/views/SessionSettingsView.h"/>
          <FILE id="hG1gd8" name="SessionTreeContentView.cpp" compile="1" resource="0"
                file="../../../src/gui/views/SessionTreeContentView.cpp"/>
          <FILE id="CBygnv" name="SessionTreeContentView.h" compile="0" resource="0"
                file="../../../src/gui/views/SessionTreeContentView.h"/>
          <FILE id="dKGReJ" name="VirtualKeyboardView.cpp" compile="1" resource="0"
                file="../../../src/gui/views/VirtualKeyboardView.cpp"/>
          <FILE id="vteV3P" name="VirtualKeyboardView.h" compile="0" resource="0"
                file="../../../src/gui/views/VirtualKeyboardView.h"/>
        </GROUP>
        <GROUP id="{C97E08C5-8778-9507-EA41-D4B4156CFF7C}" name="widgets">
          <FILE id="P05THM" name="AudioDeviceSelectorComponent.cpp" compile="1"
                resource="0" file="../../../src/gui/widgets/AudioDeviceSelectorComponent.cpp"/>
          <FILE id="jv2oh0" name="AudioDeviceSelectorComponent.h" compile="0"
                resource="0" file="../../../src/gui/widgets/AudioDeviceSelectorComponent.h"/>
          <FILE id="tTI30b" name="BreadCrumbComponent.h" compile="0" resource="0"
                file="../../../src/gui/widgets/BreadCrumbComponent.h"/>
          <FILE id="TYIFCD" name="HorizontalListBox.cpp" compile="1" resource="0"
                file="../../../src/gui/widgets/HorizontalListBox.cpp"/>
          <FILE id="yjzrRd" name="HorizontalListBox.h" compile="0" resource="0"
                file="../../../src/gui/widgets/HorizontalListBox.h"/>
          <FILE id="DaV0O2" name="LogListBox.h" compile="0" resource="0" file="../../../src/gui/widgets/LogListBox.h"/>
          <FILE id="wf1HNU" name="MidiBlinker.cpp" compile="1" resource="0" file="../../../src/gui/widgets/MidiBlinker.cpp"/>
          <FILE id="rGkS0I" name="MidiBlinker.h" compile="0" resource="0" file="../../../src/gui/widgets/MidiBlinker.h"/>
          <FILE id="B4T7p3" name="MidiChannelSelectComponent.h" compile="0" resource="0"
                file="../../../src/gui/widgets/MidiChannelSelectComponent.h"/>
          <FILE id="ehPZc0" name="NodeListComboBox.h" compile="0" resource="0"
                file="../../../src/gui/widgets/NodeListComboBox.h"/>
          <FILE id="PcaCig" name="NodeMidiProgramComponent.cpp" compile="1" resource="0"
                file="../../../src/gui/widgets/NodeMidiProgramComponent.cpp"/>
          <FILE id="Cetbsz" name="NodeMidiProgramComponent.h" compile="0" resource="0"
                file="../../../src/gui/widgets/NodeMidiProgramComponent.h"/>
          <FILE id="BcT2xz" name="SessionGraphsListBox.cpp" compile="1" resource="0"
                file="../../../src/gui/widgets/SessionGraphsListBox.cpp"/>
          <FILE id="BSqq4W" name="SessionGraphsListBox.h" compile="0" resource="0"
                file="../../../src/gui/widgets/SessionGraphsListBox.h"/>
          <FILE id="t9ICww" name="Spinner.h" compile="0" resource="0" file="../../../src/gui/widgets/Spinner.h"/>
        </GROUP>
        <GROUP id="{625162BD-7FB3-A108-0B8D-4BB6087FCE7B}" name="workspace">
          <FILE id="Vaa5Rc" name="ContentViewPanel.h" compile="0" resource="0"
                file="../../../src/gui/workspace/ContentViewPanel.h"/>
          <FILE id="LFGOAb" name="GraphEditorPanel.h" compile="0" resource="0"
                file="../../../src/gui/workspace/GraphEditorPanel.h"/>
          <FILE id="FBvexA" name="GraphMixerPanel.h" compile="0" resource="0"
                file="../../../src/gui/workspace/GraphMixerPanel.h"/>
          <FILE id="eE5WI0" name="PanelTypes.cpp" compile="1" resource="0" file="../../../src/gui/workspace/PanelTypes.cpp"/>
          <FILE id="fhiIj4" name="PanelTypes.h" compile="0" resource="0" file="../../../src/gui/workspace/PanelTypes.h"/>
          <FILE id="g6tsIb" name="PluginsPanel.cpp" compile="1" resource="0"
                file="../../../src/gui/workspace/PluginsPanel.cpp"/>
          <FILE id="ussIfF" name="PluginsPanel.h" compile="0" resource="0" file="../../../src/gui/workspace/PluginsPanel.h"/>
          <FILE id="hAKt35" name="VirtualKeyboardPanel.h" compile="0" resource="0"
                file="../../../src/gui/workspace/VirtualKeyboardPanel.h"/>
          <FILE id="ys8dVf" name="WorkspacePanel.h" compile="0" resource="0"
                file="../../../src/gui/workspace/WorkspacePanel.h"/>
        </GROUP>
        <FILE id="HhtnU0" name="AboutComponent.cpp" compile="1" resource="0"
              file="../../../src/gui/AboutComponent.cpp"/>
        <FILE id="zh9xIe" name="AboutComponent.h" compile="0" resource="0"
              file="../../../src/gui/AboutComponent.h"/>
        <FILE id="QanLCG" name="ActivationDialog.cpp" compile="1" resource="0"
              file="../../../src/gui/ActivationDialog.cpp"/>
        <FILE id="GDKrCl" name="ActivationDialog.h" compile="0" resource="0"
              file="../../../src/gui/ActivationDialog.h"/>
        <FILE id="WfBEIN" name="Artist.h" compile="0" resource="0" file="../../../src/gui/Artist.h"/>
        <FILE id="ELNzf5" name="AssetTreeView.cpp" compile="1" resource="0"
              file="../../../src/gui/AssetTreeView.cpp"/>
        <FILE id="AYEBcE" name="AssetTreeView.h" compile="0" resource="0" file="../../../src/gui/AssetTreeView.h"/>
        <FILE id="mUxhc6" name="AudioIOPanelView.cpp" compile="1" resource="0"
              file="../../../src/gui/AudioIOPanelView.cpp"/>
        <FILE id="X6j8fQ" name="AudioIOPanelView.h" compile="0" resource="0"
              file="../../../src/gui/AudioIOPanelView.h"/>
        <FILE id="vhNhOS" name="Buttons.cpp" compile="1" resource="0" file="../../../src/gui/Buttons.cpp"/>
        <FILE id="qYHuUs" name="Buttons.h" compile="0" resource="0" file="../../../src/gui/Buttons.h"/>
        <FILE id="uaOIZb" name="ChannelStripComponent.cpp" compile="1" resource="0"
              file="../../../src/gui/ChannelStripComponent.cpp"/>
        <FILE id="Aq8p5q" name="ChannelStripComponent.h" compile="0" resource="0"
              file="../../../src/gui/ChannelStripComponent.h"/>
        <FILE id="QzfAyb" name="ConnectionGrid.cpp" compile="1" resource="0"
              file="../../../src/gui/ConnectionGrid.cpp"/>
        <FILE id="QIGViW" name="ConnectionGrid.h" compile="0" resource="0"
              file="../../../src/gui/ConnectionGrid.h"/>
        <FILE id="x6K4Ed" name="ContentComponent.cpp" compile="1" resource="0"
              file="../../../src/gui/ContentComponent.cpp"/>
        <FILE id="Pj0Ci8" name="ContentComponent.h" compile="0" resource="0"
              file="../../../src/gui/ContentComponent.h"/>
        <FILE id="P6eaFA" name="ContentComponentPro.cpp" compile="1" resource="0"
              file="../../../src/gui/ContentComponentPro.cpp"/>
        <FILE id="U58lhs" name="ContentComponentPro.h" compile="0" resource="0"
              file="../../../src/gui/ContentComponentPro.h"/>
        <FILE id="o7js8r" name="ContentComponentSolo.cpp" compile="1" resource="0"
              file="../../../src/gui/ContentComponentSolo.cpp"/>
        <FILE id="eLSpp1" name="ContentComponentSolo.h" compile="0" resource="0"
              file="../../../src/gui/ContentComponentSolo.h"/>
        <FILE id="p66OKQ" name="ContextMenus.cpp" compile="1" resource="0"
              file="../../../src/gui/ContextMenus.cpp"/>
        <FILE id="ssMlre" name="ContextMenus.h" compile="0" resource="0" file="../../../src/gui/ContextMenus.h"/>
        <FILE id="K5JxFT" name="GraphEditorComponent.cpp" compile="1" resource="0"
              file="../../../src/gui/GraphEditorComponent.cpp"/>
        <FILE id="mCI8I8" name="GraphEditorComponent.h" compile="0" resource="0"
              file="../../../src/gui/GraphEditorComponent.h"/>
        <FILE id="tfZCKc" name="GuiCommon.h" compile="0" resource="0" file="../../../src/gui/GuiCommon.h"/>
        <FILE id="PtSZbF" name="Icons.cpp" compile="1" resource="0" file="../../../src/gui/Icons.cpp"/>
        <FILE id="ilxkje" name="Icons.h" compile="0" resource="0" file="../../../src/gui/Icons.h"/>
        <FILE id="EteH7o" name="LookAndFeel.cpp" compile="1" resource="0" file="../../../src/gui/LookAndFeel.cpp"/>
        <FILE id="HwPcLm" name="LookAndFeel.h" compile="0" resource="0" file="../../../src/gui/LookAndFeel.h"/>
        <FILE id="Jn0SMf" name="LuaConsoleComponent.cpp" compile="1" resource="0"
              file="../../../src/gui/LuaConsoleComponent.cpp"/>
        <FILE id="kxtauA" name="LuaConsoleComponent.h" compile="0" resource="0"
              file="../../../src/gui/LuaConsoleComponent.h"/>
        <FILE id="YwpiaC" name="MainMenu.cpp" compile="1" resource="0" file="../../../src/gui/MainMenu.cpp"/>
        <FILE id="jvpyaf" name="MainMenu.h" compile="0" resource="0" file="../../../src/gui/MainMenu.h"/>
        <FILE id="qRHyjS" name="MainWindow.cpp" compile="1" resource="0" file="../../../src/gui/MainWindow.cpp"/>
        <FILE id="kQhj7T" name="MainWindow.h" compile="0" resource="0" file="../../../src/gui/MainWindow.h"/>
        <FILE id="h8Yyr0" name="MidiEditorBody.cpp" compile="1" resource="0"
              file="../../../src/gui/MidiEditorBody.cpp"/>
        <FILE id="GysgTY" name="MidiEditorBody.h" compile="0" resource="0"
              file="../../../src/gui/MidiEditorBody.h"/>
        <FILE id="qInGiA" name="MidiEditorComponent.cpp" compile="1" resource="0"
              file="../../../src/gui/MidiEditorComponent.cpp"/>
        <FILE id="U3FrSD" name="MidiEditorComponent.h" compile="0" resource="0"
              file="../../../src/gui/MidiEditorComponent.h"/>
        <FILE id="qvUiRX" name="NavigationConcertinaPanel.cpp" compile="1"
              resource="0" file="../../../src/gui/NavigationConcertinaPanel.cpp"/>
        <FILE id="gCjvsH" name="NavigationConcertinaPanel.h" compile="0" resource="0"
              file="../../../src/gui/NavigationConcertinaPanel.h"/>
        <FILE id="l9MVmL" name="NodeChannelStripComponent.h" compile="0" resource="0"
              file="../../../src/gui/NodeChannelStripComponent.h"/>
        <FILE id="BMZ1XY" name="NodeIOConfiguration.cpp" compile="1" resource="0"
              file="../../../src/gui/NodeIOConfiguration.cpp"/>
        <FILE id="VzLwyF" name="NodeIOConfiguration.h" compile="0" resource="0"
              file="../../../src/gui/NodeIOConfiguration.h"/>
        <FILE id="t4X44O" name="NoteClipItem.h" compile="0" resource="0" file="../../../src/gui/NoteClipItem.h"/>
        <FILE id="SxVqMr" name="PluginManagerComponent.cpp" compile="1" resource="0"
              file="../../../src/gui/PluginManagerComponent.cpp"/>
        <FILE id="RHxwdb" name="PluginManagerComponent.h" compile="0" resource="0"
              file="../../../src/gui/PluginManagerComponent.h"/>
        <FILE id="WkMfPK" name="PluginWindow.cpp" compile="1" resource="0"
              file="../../../src/gui/PluginWindow.cpp"/>
        <FILE id="fdBNRs" name="PluginWindow.h" compile="0" resource="0" file="../../../src/gui/PluginWindow.h"/>
        <FILE id="QMNo72" name="PreferencesComponent.cpp" compile="1" resource="0"
              file="../../../src/gui/PreferencesComponent.cpp"/>
        <FILE id="xEW70U" name="PreferencesComponent.h" compile="0" resource="0"
              file="../../../src/gui/PreferencesComponent.h"/>
        <FILE id="QYlzjs" name="RackContentView.cpp" compile="1" resource="0"
              file="../../../src/gui/RackContentView.cpp"/>
        <FILE id="Rwmt8o" name="RackContentView.h" compile="0" resource="0"
              file="../../../src/gui/RackContentView.h"/>
        <FILE id="quqjJr" name="SequencerClipItem.cpp" compile="1" resource="0"
              file="../../../src/gui/SequencerClipItem.cpp"/>
        <FILE id="MY9TGJ" name="SequencerClipItem.h" compile="0" resource="0"
              file="../../../src/gui/SequencerClipItem.h"/>
        <FILE id="YmJyH0" name="SequencerComponent.cpp" compile="1" resource="0"
              file="../../../src/gui/SequencerComponent.cpp"/>
        <FILE id="KC2qo6" name="SequencerComponent.h" compile="0" resource="0"
              file="../../../src/gui/SequencerComponent.h"/>
        <FILE id="YruTzY" name="SessionImportWizard.cpp" compile="1" resource="0"
              file="../../../src/gui/SessionImportWizard.cpp"/>
        <FILE id="aZLUIu" name="SessionImportWizard.h" compile="0" resource="0"
              file="../../../src/gui/SessionImportWizard.h"/>
        <FILE id="J7b2l1" name="SessionTreePanel.cpp" compile="1" resource="0"
              file="../../../src/gui/SessionTreePanel.cpp"/>
        <FILE id="rZ77rD" name="SessionTreePanel.h" compile="0" resource="0"
              file="../../../src/gui/SessionTreePanel.h"/>
        <FILE id="Chfp1O" name="SystemTray.cpp" compile="1" resource="0" file="../../../src/gui/SystemTray.cpp"/>
        <FILE id="ECHpEW" name="SystemTray.h" compile="0" resource="0" file="../../../src/gui/SystemTray.h"/>
        <FILE id="eSQNQL" name="TempoAndMeterBar.h" compile="0" resource="0"
              file="../../../src/gui/TempoAndMeterBar.h"/>
        <FILE id="ODgkOx" name="Timeline.h" compile="0" resource="0" file="../../../src/gui/Timeline.h"/>
        <FILE id="maSiyR" name="TransportBar.cpp" compile="1" resource="0"
              file="../../../src/gui/TransportBar.cpp"/>
        <FILE id="sQyF9o" name="TransportBar.h" compile="0" resource="0" file="../../../src/gui/TransportBar.h"/>
        <FILE id="ocB3ke" name="TreeviewBase.cpp" compile="1" resource="0"
              file="../../../src/gui/TreeviewBase.cpp"/>
        <FILE id="k6h8uD" name="TreeviewBase.h" compile="0" resource="0" file="../../../src/gui/TreeviewBase.h"/>
        <FILE id="XGpLxG" name="ViewHelpers.cpp" compile="1" resource="0" file="../../../src/gui/ViewHelpers.cpp"/>
        <FILE id="NRw41o" name="ViewHelpers.h" compile="0" resource="0" file="../../../src/gui/ViewHelpers.h"/>
        <FILE id="ZEfhO9" name="Window.cpp" compile="1" resource="0" file="../../../src/gui/Window.cpp"/>
        <FILE id="Nt5IcK" name="Window.h" compile="0" resource="0" file="../../../src/gui/Window.h"/>
        <FILE id="XTdkn9" name="WindowManager.cpp" compile="1" resource="0"
              file="../../../src/gui/WindowManager.cpp"/>
        <FILE id="gfkh0m" name="WindowManager.h" compile="0" resource="0" file="../../../src/gui/WindowManager.h"/>
        <FILE id="sN3LQP" name="Workspace.cpp" compile="1" resource="0" file="../../../src/gui/Workspace.cpp"/>
        <FILE id="ovqCLH" name="Workspace.h" compile="0" resource="0" file="../../../src/gui/Workspace.h"/>
      </GROUP>
      <GROUP id="{CC0A71B6-C4D3-714F-815D-B94E59614711}" name="messages">
        <FILE id="xPo2KL" name="ControllerDeviceMessages.h" compile="0" resource="0"
              file="../../../src/messages/ControllerDeviceMessages.h"/>
        <FILE id="SrbKtp" name="GuiMessages.h" compile="0" resource="0" file="../../../src/messages/GuiMessages.h"/>
      </GROUP>
      <GROUP id="{48A2B621-0133-4801-4AA8-F1233B19B287}" name="scripting">
        <FILE id="Cd7XfY" name="LuaBindings.cpp" compile="1" resource="0" file="../../../src/scripting/LuaBindings.cpp"/>
        <FILE id="wfHNDy" name="LuaBindings.h" compile="0" resource="0" file="../../../src/scripting/LuaBindings.h"/>
        <FILE id="Rd2pbV" name="LuaLib.cpp" compile="1" resource="0" file="../../../src/scripting/LuaLib.cpp"/>
      </GROUP>
      <GROUP id="{52CE3755-8274-FB6C-8479-5FC73953C591}" name="session">
        <FILE id="NH25eD" name="Asset.cpp" compile="1" resource="0" file="../../../src/session/Asset.cpp"/>
        <FILE id="sMllGY" name="Asset.h" compile="0" resource="0" file="../../../src/session/Asset.h"/>
        <FILE id="natHMN" name="AssetTree.cpp" compile="1" resource="0" file="../../../src/session/AssetTree.cpp"/>
        <FILE id="GHYhkM" name="AssetTree.h" compile="0" resource="0" file="../../../src/session/AssetTree.h"/>
        <FILE id="DnaEZv" name="AssetType.h" compile="0" resource="0" file="../../../src/session/AssetType.h"/>
        <FILE id="jhsY0u" name="ClipModel.h" compile="0" resource="0" file="../../../src/session/ClipModel.h"/>
        <FILE id="CUWue1" name="CommandManager.h" compile="0" resource="0"
              file="../../../src/session/CommandManager.h"/>
        <FILE id="mvUWIW" name="ControllerDevice.cpp" compile="1" resource="0"
              file="../../../src/session/ControllerDevice.cpp"/>
        <FILE id="Sl14fO" name="ControllerDevice.h" compile="0" resource="0"
              file="../../../src/session/ControllerDevice.h"/>
        <FILE id="C7OP7m" name="DeviceManager.cpp" compile="1" resource="0"
              file="../../../src/session/DeviceManager.cpp"/>
        <FILE id="PFw0rz" name="DeviceManager.h" compile="0" resource="0" file="../../../src/session/DeviceManager.h"/>
        <FILE id="dkQTxr" name="Graph.cpp" compile="1" resource="0" file="../../../src/session/Graph.cpp"/>
        <FILE id="c1AFPa" name="Graph.h" compile="0" resource="0" file="../../../src/session/Graph.h"/>
        <FILE id="pak94f" name="MediaManager.cpp" compile="1" resource="0"
              file="../../../src/session/MediaManager.cpp"/>
        <FILE id="gSKk82" name="MediaManager.h" compile="0" resource="0" file="../../../src/session/MediaManager.h"/>
        <FILE id="FYQbW8" name="MediaModel.h" compile="0" resource="0" file="../../../src/session/MediaModel.h"/>
        <FILE id="g5Q2Hn" name="MediaStorage.h" compile="0" resource="0" file="../../../src/session/MediaStorage.h"/>
        <FILE id="ZfRoSU" name="MidiClip.cpp" compile="1" resource="0" file="../../../src/session/MidiClip.cpp"/>
        <FILE id="HXJPkX" name="MidiClip.h" compile="0" resource="0" file="../../../src/session/MidiClip.h"/>
        <FILE id="hQaewi" name="Module.h" compile="0" resource="0" file="../../../src/session/Module.h"/>
        <FILE id="OmzJaT" name="Node.cpp" compile="1" resource="0" file="../../../src/session/Node.cpp"/>
        <FILE id="BS2liR" name="Node.h" compile="0" resource="0" file="../../../src/session/Node.h"/>
        <FILE id="yjffvI" name="Note.cpp" compile="1" resource="0" file="../../../src/session/Note.cpp"/>
        <FILE id="eyrTSd" name="Note.h" compile="0" resource="0" file="../../../src/session/Note.h"/>
        <FILE id="dEkoe8" name="NoteSequence.cpp" compile="1" resource="0"
              file="../../../src/session/NoteSequence.cpp"/>
        <FILE id="CAJCwl" name="NoteSequence.h" compile="0" resource="0" file="../../../src/session/NoteSequence.h"/>
        <FILE id="xw2sZc" name="PluginManager.cpp" compile="1" resource="0"
              file="../../../src/session/PluginManager.cpp"/>
        <FILE id="JalK1V" name="PluginManager.h" compile="0" resource="0" file="../../../src/session/PluginManager.h"/>
        <FILE id="GMoA0l" name="Presets.h" compile="0" resource="0" file="../../../src/session/Presets.h"/>
        <FILE id="HDlnnY" name="Sequence.cpp" compile="1" resource="0" file="../../../src/session/Sequence.cpp"/>
        <FILE id="iy04B8" name="Sequence.h" compile="0" resource="0" file="../../../src/session/Sequence.h"/>
        <FILE id="q6BDs6" name="Session.cpp" compile="1" resource="0" file="../../../src/session/Session.cpp"/>
        <FILE id="oTfedR" name="Session.h" compile="0" resource="0" file="../../../src/session/Session.h"/>
        <FILE id="jJxRRh" name="SessionTrack.cpp" compile="1" resource="0"
              file="../../../src/session/SessionTrack.cpp"/>
        <FILE id="AwiF7t" name="TempoMap.h" compile="0" resource="0" file="../../../src/session/TempoMap.h"/>
        <FILE id="MRk99z" name="TrackModel.h" compile="0" resource="0" file="../../../src/session/TrackModel.h"/>
      </GROUP>
      <FILE id="tZaiCn" name="CapsLock.h" compile="0" resource="0" file="../../../src/CapsLock.h"/>
      <FILE id="VecW6v" name="Commands.cpp" compile="1" resource="0" file="../../../src/Commands.cpp"/>
      <FILE id="FI4Ytu" name="Commands.h" compile="0" resource="0" file="../../../src/Commands.h"/>
      <FILE id="dPgu5A" name="Common.h" compile="0" resource="0" file="../../../src/Common.h"/>
      <FILE id="rLBXNY" name="CommonConfig.h" compile="0" resource="0" file="../../../src/CommonConfig.h"/>
      <FILE id="Q2Ffhh" name="DataPath.cpp" compile="1" resource="0" file="../../../src/DataPath.cpp"/>
      <FILE id="m6GZeG" name="DataPath.h" compile="0" resource="0" file="../../../src/DataPath.h"/>
      <FILE id="vwgLdR" name="ElementApp.h" compile="0" resource="0" file="../../../src/ElementApp.h"/>
      <FILE id="m89x5x" name="Globals.cpp" compile="1" resource="0" file="../../../src/Globals.cpp"/>
      <FILE id="hfSPU1" name="Globals.h" compile="0" resource="0" file="../../../src/Globals.h"/>
      <FILE id="n60l7w" name="Main.cc" compile="1" resource="0" file="../../../src/Main.cc"/>
      <FILE id="v9u6Za" name="Messages.cpp" compile="1" resource="0" file="../../../src/Messages.cpp"/>
      <FILE id="hpsPHS" name="Messages.h" compile="0" resource="0" file="../../../src/Messages.h"/>
      <FILE id="Mbot9u" name="Module.h" compile="0" resource="0" file="../../../src/Module.h"/>
      <FILE id="UzbHof" name="ScopedFlag.h" compile="0" resource="0" file="../../../src/ScopedFlag.h"/>
      <FILE id="dRgIwa" name="Settings.cpp" compile="1" resource="0" file="../../../src/Settings.cpp"/>
      <FILE id="SzsoVh" name="Settings.h" compile="0" resource="0" file="../../../src/Settings.h"/>
      <FILE id="sQYtAs" name="Signals.h" compile="0" resource="0" file="../../../src/Signals.h"/>
      <FILE id="y2Yzde" name="URIs.h" compile="0" resource="0" file="../../../src/URIs.h"/>
      <FILE id="xAl6VT" name="URLs.h" compile="0" resource="0" file="../../../src/URLs.h"/>
      <FILE id="kKrOq2" name="Utils.cpp" compile="1" resource="0" file="../../../src/Utils.cpp"/>
      <FILE id="DUJiCN" name="Utils.h" compile="0" resource="0" file="../../../src/Utils.h"/>
      <FILE id="cPNpLC" name="Version.cpp" compile="1" resource="0" file="../../../src/Version.cpp"/>
      <FILE id="s9Wa1i" name="Version.h" compile="0" resource="0" file="../../../src/Version.h"/>
      <FILE id="Mg8833" name="WorldBase.cpp" compile="1" resource="0" file="../../../src/WorldBase.cpp"/>
      <FILE id="UmFFxZ" name="WorldBase.h" compile="0" resource="0" file="../../../src/WorldBase.h"/>
    </GROUP>
  </MAINGROUP>
  <EXPORTFORMATS>
    <XCODE_MAC targetFolder="Builds/MacOSX" smallIcon="RalCSg" bigIcon="RalCSg"
               extraDefs="" postbuildCommand="" prebuildCommand="" hardenedRuntime="1"
               hardenedRuntimeOptions="com.apple.security.device.audio-input"
               extraCompilerFlags="-Wno-deprecated-declarations">
      <CONFIGURATIONS>
        <CONFIGURATION name="Debug" enablePluginBinaryCopyStep="1" isDebug="1" optimisation="1"
                       linkTimeOptimisation="0" targetName="KV_Element" headerPath="/opt/kushview/include&#10;"
                       osxCompatibility="10.8 SDK" osxArchitecture="64BitIntel" cppLibType="libc++"
                       aaxBinaryLocation="$(HOME)/Library/Audio/Plug-Ins/AAX_unsigned"
                       customXcodeFlags="REZ_SEARCH_PATHS=$(DEVELOPER_DIR)/Platforms/MacOSX.platform/Developer/SDKs/MacOSX.sdk/System/Library/Frameworks/AudioUnit.framework/Headers"/>
        <CONFIGURATION name="Release" enablePluginBinaryCopyStep="1" isDebug="0" optimisation="3"
                       linkTimeOptimisation="1" targetName="KV_Element" cppLibType="libc++"
                       osxArchitecture="64BitIntel" osxCompatibility="10.8 SDK" headerPath="/opt/kushview/include&#10;"
                       aaxBinaryLocation="$(HOME)/Library/Audio/Plug-Ins/AAX_unsigned"
                       customXcodeFlags="REZ_SEARCH_PATHS=$(DEVELOPER_DIR)/Platforms/MacOSX.platform/Developer/SDKs/MacOSX.sdk/System/Library/Frameworks/AudioUnit.framework/Headers"/>
      </CONFIGURATIONS>
      <MODULEPATHS>
        <MODULEPATH id="juce_core" path="../../../libs/JUCE/modules"/>
        <MODULEPATH id="juce_events" path="../../../libs/JUCE/modules"/>
        <MODULEPATH id="juce_graphics" path="../../../libs/JUCE/modules"/>
        <MODULEPATH id="juce_data_structures" path="../../../libs/JUCE/modules"/>
        <MODULEPATH id="juce_gui_basics" path="../../../libs/JUCE/modules"/>
        <MODULEPATH id="juce_gui_extra" path="../../../libs/JUCE/modules"/>
        <MODULEPATH id="juce_cryptography" path="../../../libs/JUCE/modules"/>
        <MODULEPATH id="juce_opengl" path="../../../libs/JUCE/modules"/>
        <MODULEPATH id="juce_audio_basics" path="../../../libs/JUCE/modules"/>
        <MODULEPATH id="juce_audio_devices" path="../../../libs/JUCE/modules"/>
        <MODULEPATH id="juce_audio_formats" path="../../../libs/JUCE/modules"/>
        <MODULEPATH id="juce_audio_processors" path="../../../libs/JUCE/modules"/>
        <MODULEPATH id="juce_audio_plugin_client" path="../../../libs/JUCE/modules"/>
        <MODULEPATH id="juce_audio_utils" path="../../../libs/JUCE/modules"/>
        <MODULEPATH id="kv_core" path="../../../libs/kv/modules"/>
        <MODULEPATH id="kv_engines" path="../../../libs/kv/modules"/>
        <MODULEPATH id="kv_gui" path="../../../libs/kv/modules"/>
        <MODULEPATH id="kv_models" path="../../../libs/kv/modules"/>
        <MODULEPATH id="juce_dsp" path="../../../libs/JUCE/modules"/>
        <MODULEPATH id="juce_osc" path="../../../libs/JUCE/modules"/>
      </MODULEPATHS>
    </XCODE_MAC>
    <VS2017 targetFolder="Builds/VisualStudio2017" windowsTargetPlatformVersion="10.0.16299.0"
            extraDefs="KSP1_INTERNAL=1&#10;HAVE_LVTK=1&#10;JUCE_PLUGINHOST_VST=1&#10;JUCE_PLUGINHOST_VST3=1&#10;SCL_SECURE_NO_WARNINGS=1&#10;_SCL_SECURE_NO_WARNINGS=1&#10;"
            toolset="v141_xp" aaxFolder="C:\SDKs\AAX" vst3Folder="..\..\..\libs\JUCE\modules\juce_audio_processors\format_types\VST3_SDK"
            vstLegacyFolder="C:/SDKs/vstsdk2.4">
      <CONFIGURATIONS>
        <CONFIGURATION name="Debug" winWarningLevel="2" generateManifest="1" winArchitecture="x64"
                       debugInformationFormat="ProgramDatabase" enablePluginBinaryCopyStep="1"
                       linkTimeOptimisation="0" isDebug="1" optimisation="1" targetName="KV_Element"
                       binaryPath="../../../build/x64/Debug" headerPath="C:\SDKs\boost_1_71_0&#10;C:\SDKs\ASIOSDK2.3\common"
                       defines="EL_USE_LOCAL_AUTH=0&#10;EL_DISABLE_UNLOCKING=1" useRuntimeLibDLL="1"
                       vst3BinaryLocation="c:\Users\mfisher\Desktop\VST3" vstBinaryLocation="c:\Users\mfisher\Desktop\VST"/>
        <CONFIGURATION name="Release" winWarningLevel="4" generateManifest="1" winArchitecture="x64"
                       debugInformationFormat="ProgramDatabase" enablePluginBinaryCopyStep="0"
                       linkTimeOptimisation="1" isDebug="0" optimisation="3" targetName="KV_Element"
                       headerPath="C:\SDKs\boost_1_71_0&#10;C:\SDKs\ASIOSDK2.3\common"
                       binaryPath="../../../build/x64/Release" defines="EL_USE_LOCAL_AUTH=0"
                       useRuntimeLibDLL="0"/>
        <CONFIGURATION name="Debug" winWarningLevel="2" generateManifest="1" winArchitecture="Win32"
                       debugInformationFormat="ProgramDatabase" enablePluginBinaryCopyStep="1"
                       linkTimeOptimisation="0" isDebug="1" optimisation="1" targetName="KV_Element"
                       binaryPath="../../../build/Win32/Debug" headerPath="C:\SDKs\boost_1_71_0&#10;C:\SDKs\ASIOSDK2.3\common"
                       defines="EL_USE_LOCAL_AUTH=0&#10;EL_DISABLE_UNLOCKING=1" useRuntimeLibDLL="1"
                       vstBinaryLocation="c:\Users\mfisher\Desktop\VST" vst3BinaryLocation="c:\Users\mfisher\Desktop\VST3"/>
        <CONFIGURATION name="Release" winWarningLevel="4" generateManifest="1" winArchitecture="Win32"
                       debugInformationFormat="ProgramDatabase" enablePluginBinaryCopyStep="0"
                       linkTimeOptimisation="1" isDebug="0" optimisation="3" targetName="KV_Element"
                       headerPath="C:\SDKs\boost_1_71_0&#10;C:\SDKs\ASIOSDK2.3\common"
                       binaryPath="../../../build/Win32/Release" defines="EL_USE_LOCAL_AUTH=0"
                       useRuntimeLibDLL="0"/>
      </CONFIGURATIONS>
      <MODULEPATHS>
        <MODULEPATH id="juce_core" path="../../../libs/JUCE/modules"/>
        <MODULEPATH id="juce_events" path="../../../libs/JUCE/modules"/>
        <MODULEPATH id="juce_graphics" path="../../../libs/JUCE/modules"/>
        <MODULEPATH id="juce_data_structures" path="../../../libs/JUCE/modules"/>
        <MODULEPATH id="juce_gui_basics" path="../../../libs/JUCE/modules"/>
        <MODULEPATH id="juce_gui_extra" path="../../../libs/JUCE/modules"/>
        <MODULEPATH id="juce_cryptography" path="../../../libs/JUCE/modules"/>
        <MODULEPATH id="juce_opengl" path="../../../libs/JUCE/modules"/>
        <MODULEPATH id="juce_audio_basics" path="../../../libs/JUCE/modules"/>
        <MODULEPATH id="juce_audio_devices" path="../../../libs/JUCE/modules"/>
        <MODULEPATH id="juce_audio_formats" path="../../../libs/JUCE/modules"/>
        <MODULEPATH id="juce_audio_processors" path="../../../libs/JUCE/modules"/>
        <MODULEPATH id="juce_audio_plugin_client" path="../../../libs/JUCE/modules"/>
        <MODULEPATH id="juce_audio_utils" path="../../../libs/JUCE/modules"/>
        <MODULEPATH id="kv_core" path="../../../libs/kv/modules"/>
        <MODULEPATH id="kv_engines" path="../../../libs/kv/modules"/>
        <MODULEPATH id="kv_gui" path="../../../libs/kv/modules"/>
        <MODULEPATH id="kv_models" path="../../../libs/kv/modules"/>
        <MODULEPATH id="juce_dsp" path="../../../libs/JUCE/modules"/>
        <MODULEPATH id="juce_osc" path="../../../libs/JUCE/modules"/>
      </MODULEPATHS>
    </VS2017>
  </EXPORTFORMATS>
  <MODULES>
    <MODULE id="juce_audio_basics" showAllCode="1" useLocalCopy="0" useGlobalPath="0"/>
    <MODULE id="juce_audio_devices" showAllCode="1" useLocalCopy="0" useGlobalPath="0"/>
    <MODULE id="juce_audio_formats" showAllCode="1" useLocalCopy="0" useGlobalPath="0"/>
    <MODULE id="juce_audio_plugin_client" showAllCode="1" useLocalCopy="0"
            useGlobalPath="0"/>
    <MODULE id="juce_audio_processors" showAllCode="1" useLocalCopy="0" useGlobalPath="0"/>
    <MODULE id="juce_audio_utils" showAllCode="1" useLocalCopy="0" useGlobalPath="0"/>
    <MODULE id="juce_core" showAllCode="1" useLocalCopy="0" useGlobalPath="0"/>
    <MODULE id="juce_cryptography" showAllCode="1" useLocalCopy="0" useGlobalPath="0"/>
    <MODULE id="juce_data_structures" showAllCode="1" useLocalCopy="0" useGlobalPath="0"/>
    <MODULE id="juce_dsp" showAllCode="1" useLocalCopy="0" useGlobalPath="0"/>
    <MODULE id="juce_events" showAllCode="1" useLocalCopy="0" useGlobalPath="0"/>
    <MODULE id="juce_graphics" showAllCode="1" useLocalCopy="0" useGlobalPath="0"/>
    <MODULE id="juce_gui_basics" showAllCode="1" useLocalCopy="0" useGlobalPath="0"/>
    <MODULE id="juce_gui_extra" showAllCode="1" useLocalCopy="0" useGlobalPath="0"/>
    <MODULE id="juce_opengl" showAllCode="1" useLocalCopy="0" useGlobalPath="0"/>
    <MODULE id="juce_osc" showAllCode="1" useLocalCopy="0" useGlobalPath="0"/>
    <MODULE id="kv_core" showAllCode="1" useLocalCopy="0" useGlobalPath="0"/>
    <MODULE id="kv_engines" showAllCode="1" useLocalCopy="0" useGlobalPath="0"/>
    <MODULE id="kv_gui" showAllCode="1" useLocalCopy="0" useGlobalPath="0"/>
    <MODULE id="kv_models" showAllCode="1" useLocalCopy="0" useGlobalPath="0"/>
  </MODULES>
  <JUCEOPTIONS JUCE_QUICKTIME="disabled" KV_LV2_PLUGIN_HOST="0" JUCE_PLUGINHOST_VST="1"
               JUCE_PLUGINHOST_VST3="1" JUCE_PLUGINHOST_AU="1" KV_DOCKING_WINDOWS="1"/>
  <LIVE_SETTINGS>
    <OSX/>
    <WINDOWS/>
  </LIVE_SETTINGS>
</JUCERPROJECT>
>>>>>>> ad065721
<|MERGE_RESOLUTION|>--- conflicted
+++ resolved
@@ -1,714 +1,3 @@
-<<<<<<< HEAD
-<?xml version="1.0" encoding="UTF-8"?>
-
-<JUCERPROJECT id="jkKYpA" name="Element" displaySplashScreen="0" reportAppUsage="0"
-              splashScreenColour="Dark" projectType="audioplug" version="1.42.0rc1"
-              bundleIdentifier="net.kushview.plugins.Element" includeBinaryInAppConfig="1"
-              cppLanguageStandard="17" companyCopyright="Copyright (c) 2017-2019 Kushview, LLC"
-              buildVST="1" buildVST3="1" buildAU="1" buildAUv3="0" buildRTAS="0"
-              buildAAX="1" buildStandalone="1" enableIAA="0" pluginName="Element"
-              pluginDesc="Element Modular Instrument" pluginManufacturer="Kushview"
-              pluginManufacturerCode="KshV" pluginCode="Elmt" pluginChannelConfigs=""
-              pluginIsSynth="1" pluginWantsMidiIn="1" pluginProducesMidiOut="1"
-              pluginIsMidiEffectPlugin="0" pluginEditorRequiresKeys="0" pluginAUExportPrefix="ElementAU"
-              pluginRTASCategory="2048" aaxIdentifier="net.kushview.Element"
-              pluginAAXCategory="2048" jucerVersion="5.4.5" companyName="Kushview"
-              companyWebsite="https://kushview.net" companyEmail="support@kushview.net"
-              defines="EL_RUNNING_AS_PLUGIN=1&#10;EL_VERSION_STRING=&quot;0.41.1&quot;"
-              pluginVSTCategory="kPlugCategSynth" pluginAUMainType="'aumu'"
-              userNotes="This configuration is for the Instrument version.  &#10;IMPORTANT: ElementFX configs are overridden in ElementFXConfig.h not this project file"
-              pluginFormats="buildVST,buildVST3,buildAU,buildAAX,buildStandalone"
-              pluginCharacteristicsValue="pluginIsSynth,pluginWantsMidiIn,pluginProducesMidiOut"
-              headerPath="../../../../../src&#10;../../../../../libs/lua&#10;../../../../../libs/lua/src&#10;">
-  <MAINGROUP id="SKUipM" name="Element">
-    <GROUP id="{79158675-9931-4F98-C7A8-52C82F095CAA}" name="Source">
-      <FILE id="oYFN9D" name="ElementFXConfig.h" compile="0" resource="0"
-            file="Source/ElementFXConfig.h"/>
-      <FILE id="ydCQPD" name="PluginProcessor.cpp" compile="1" resource="0"
-            file="Source/PluginProcessor.cpp"/>
-      <FILE id="J4Hpqm" name="PluginProcessor.h" compile="0" resource="0"
-            file="Source/PluginProcessor.h"/>
-      <FILE id="Owyiau" name="PluginEditor.cpp" compile="1" resource="0"
-            file="Source/PluginEditor.cpp"/>
-      <FILE id="XRnJdB" name="PluginEditor.h" compile="0" resource="0" file="Source/PluginEditor.h"/>
-    </GROUP>
-    <GROUP id="{2396F300-75B6-C562-6BA5-CB48DE415ABA}" name="src">
-      <GROUP id="{8F00CA5F-37D9-78BD-642B-A7E43385CAEA}" name="controllers">
-        <FILE id="cJFi0T" name="AppController.cpp" compile="1" resource="0"
-              file="../../../src/controllers/AppController.cpp"/>
-        <FILE id="olqa21" name="AppController.h" compile="0" resource="0" file="../../../src/controllers/AppController.h"/>
-        <FILE id="TGJGy3" name="Controller.cpp" compile="1" resource="0" file="../../../src/controllers/Controller.cpp"/>
-        <FILE id="Kyyt4S" name="Controller.h" compile="0" resource="0" file="../../../src/controllers/Controller.h"/>
-        <FILE id="TxEhGJ" name="DevicesController.cpp" compile="1" resource="0"
-              file="../../../src/controllers/DevicesController.cpp"/>
-        <FILE id="NvfJcF" name="DevicesController.h" compile="0" resource="0"
-              file="../../../src/controllers/DevicesController.h"/>
-        <FILE id="FiDsc6" name="EngineController.cpp" compile="1" resource="0"
-              file="../../../src/controllers/EngineController.cpp"/>
-        <FILE id="PDaWce" name="EngineController.h" compile="0" resource="0"
-              file="../../../src/controllers/EngineController.h"/>
-        <FILE id="b906x4" name="GraphController.cpp" compile="1" resource="0"
-              file="../../../src/controllers/GraphController.cpp"/>
-        <FILE id="dToeA3" name="GraphController.h" compile="0" resource="0"
-              file="../../../src/controllers/GraphController.h"/>
-        <FILE id="TuCGYZ" name="GraphManager.cpp" compile="1" resource="0"
-              file="../../../src/controllers/GraphManager.cpp"/>
-        <FILE id="LWXZt6" name="GraphManager.h" compile="0" resource="0" file="../../../src/controllers/GraphManager.h"/>
-        <FILE id="q9ojKz" name="GuiController.cpp" compile="1" resource="0"
-              file="../../../src/controllers/GuiController.cpp"/>
-        <FILE id="C3ZeKn" name="GuiController.h" compile="0" resource="0" file="../../../src/controllers/GuiController.h"/>
-        <FILE id="PbuMDV" name="MappingController.cpp" compile="1" resource="0"
-              file="../../../src/controllers/MappingController.cpp"/>
-        <FILE id="GoRffZ" name="MappingController.h" compile="0" resource="0"
-              file="../../../src/controllers/MappingController.h"/>
-        <FILE id="RLj9Sf" name="OSCController.cpp" compile="1" resource="0"
-              file="../../../src/controllers/OSCController.cpp"/>
-        <FILE id="wjdXSW" name="OSCController.h" compile="0" resource="0" file="../../../src/controllers/OSCController.h"/>
-        <FILE id="sTYrWC" name="PresetsController.cpp" compile="1" resource="0"
-              file="../../../src/controllers/PresetsController.cpp"/>
-        <FILE id="aix0FV" name="PresetsController.h" compile="0" resource="0"
-              file="../../../src/controllers/PresetsController.h"/>
-        <FILE id="fYsnRX" name="ScriptingController.cpp" compile="1" resource="0"
-              file="../../../src/controllers/ScriptingController.cpp"/>
-        <FILE id="ZxJwAE" name="ScriptingController.h" compile="0" resource="0"
-              file="../../../src/controllers/ScriptingController.h"/>
-        <FILE id="PxqQ7u" name="SessionController.cpp" compile="1" resource="0"
-              file="../../../src/controllers/SessionController.cpp"/>
-        <FILE id="CqxbC3" name="SessionController.h" compile="0" resource="0"
-              file="../../../src/controllers/SessionController.h"/>
-        <FILE id="AAaMSx" name="WorkspacesController.cpp" compile="1" resource="0"
-              file="../../../src/controllers/WorkspacesController.cpp"/>
-        <FILE id="cGPxUX" name="WorkspacesController.h" compile="0" resource="0"
-              file="../../../src/controllers/WorkspacesController.h"/>
-      </GROUP>
-      <GROUP id="{7D65660F-D49D-4CA6-FEE5-D3FD4CE3F399}" name="db">
-        <FILE id="I93eDs" name="Database.cpp" compile="1" resource="0" file="../../../src/db/Database.cpp"/>
-        <FILE id="ox1RWK" name="Database.h" compile="0" resource="0" file="../../../src/db/Database.h"/>
-      </GROUP>
-      <GROUP id="{81412F5B-0B5D-840C-E0DC-D9587A1A9E29}" name="documents">
-        <FILE id="Ws2Oyr" name="GraphDocument.cpp" compile="1" resource="0"
-              file="../../../src/documents/GraphDocument.cpp"/>
-        <FILE id="XRkZRk" name="GraphDocument.h" compile="0" resource="0" file="../../../src/documents/GraphDocument.h"/>
-        <FILE id="kBmCXq" name="SessionDocument.cpp" compile="1" resource="0"
-              file="../../../src/documents/SessionDocument.cpp"/>
-        <FILE id="tPvrjm" name="SessionDocument.h" compile="0" resource="0"
-              file="../../../src/documents/SessionDocument.h"/>
-      </GROUP>
-      <GROUP id="{B8BE7E2B-77DC-FAB2-5795-8C4160F7BC50}" name="engine">
-        <GROUP id="{C756A436-EDC8-CE90-7C2C-FA48D744A37C}" name="nodes">
-          <FILE id="LYHVkl" name="AllPassFilterNode.h" compile="0" resource="0"
-                file="../../../src/engine/nodes/AllPassFilterNode.h"/>
-          <FILE id="NFKol6" name="AudioFilePlayerNode.cpp" compile="1" resource="0"
-                file="../../../src/engine/nodes/AudioFilePlayerNode.cpp"/>
-          <FILE id="Rgh6WE" name="AudioFilePlayerNode.h" compile="0" resource="0"
-                file="../../../src/engine/nodes/AudioFilePlayerNode.h"/>
-          <FILE id="yY60MU" name="AudioMixerProcessor.cpp" compile="1" resource="0"
-                file="../../../src/engine/nodes/AudioMixerProcessor.cpp"/>
-          <FILE id="JQ7waR" name="AudioMixerProcessor.h" compile="0" resource="0"
-                file="../../../src/engine/nodes/AudioMixerProcessor.h"/>
-          <FILE id="Pp8K2P" name="AudioProcessorNode.cpp" compile="1" resource="0"
-                file="../../../src/engine/nodes/AudioProcessorNode.cpp"/>
-          <FILE id="xq4KuD" name="AudioProcessorNode.h" compile="0" resource="0"
-                file="../../../src/engine/nodes/AudioProcessorNode.h"/>
-          <FILE id="GzNTnv" name="AudioRouterNode.cpp" compile="1" resource="0"
-                file="../../../src/engine/nodes/AudioRouterNode.cpp"/>
-          <FILE id="mh34ph" name="AudioRouterNode.h" compile="0" resource="0"
-                file="../../../src/engine/nodes/AudioRouterNode.h"/>
-          <FILE id="A6CBIn" name="BaseProcessor.h" compile="0" resource="0" file="../../../src/engine/nodes/BaseProcessor.h"/>
-          <FILE id="bSK2S3" name="ChannelizeProcessor.h" compile="0" resource="0"
-                file="../../../src/engine/nodes/ChannelizeProcessor.h"/>
-          <FILE id="TvLmXw" name="CombFilterProcessor.h" compile="0" resource="0"
-                file="../../../src/engine/nodes/CombFilterProcessor.h"/>
-          <FILE id="gV0OVJ" name="CompressorProcessor.h" compile="0" resource="0"
-                file="../../../src/engine/nodes/CompressorProcessor.h"/>
-          <FILE id="HIvxgk" name="EQFilterProcessor.h" compile="0" resource="0"
-                file="../../../src/engine/nodes/EQFilterProcessor.h"/>
-          <FILE id="jLPub2" name="FreqSplitterProcessor.h" compile="0" resource="0"
-                file="../../../src/engine/nodes/FreqSplitterProcessor.h"/>
-          <FILE id="vHzv7m" name="LuaNode.cpp" compile="1" resource="0" file="../../../src/engine/nodes/LuaNode.cpp"/>
-          <FILE id="IKRbqu" name="LuaNode.h" compile="0" resource="0" file="../../../src/engine/nodes/LuaNode.h"/>
-          <FILE id="CeN1ps" name="MediaPlayerProcessor.cpp" compile="1" resource="0"
-                file="../../../src/engine/nodes/MediaPlayerProcessor.cpp"/>
-          <FILE id="HB93HO" name="MediaPlayerProcessor.h" compile="0" resource="0"
-                file="../../../src/engine/nodes/MediaPlayerProcessor.h"/>
-          <FILE id="TTrSwh" name="MidiChannelMapProcessor.h" compile="0" resource="0"
-                file="../../../src/engine/nodes/MidiChannelMapProcessor.h"/>
-          <FILE id="Ik2LSK" name="MidiChannelSplitterNode.cpp" compile="1" resource="0"
-                file="../../../src/engine/nodes/MidiChannelSplitterNode.cpp"/>
-          <FILE id="DAcZRC" name="MidiChannelSplitterNode.h" compile="0" resource="0"
-                file="../../../src/engine/nodes/MidiChannelSplitterNode.h"/>
-          <FILE id="zlsb0w" name="MidiDeviceProcessor.cpp" compile="1" resource="0"
-                file="../../../src/engine/nodes/MidiDeviceProcessor.cpp"/>
-          <FILE id="YoPjxI" name="MidiDeviceProcessor.h" compile="0" resource="0"
-                file="../../../src/engine/nodes/MidiDeviceProcessor.h"/>
-          <FILE id="vUiMJJ" name="MidiFilterNode.cpp" compile="1" resource="0"
-                file="../../../src/engine/nodes/MidiFilterNode.cpp"/>
-          <FILE id="hAeMMv" name="MidiFilterNode.h" compile="0" resource="0"
-                file="../../../src/engine/nodes/MidiFilterNode.h"/>
-          <FILE id="IID6d2" name="MidiMonitorNode.cpp" compile="1" resource="0"
-                file="../../../src/engine/nodes/MidiMonitorNode.cpp"/>
-          <FILE id="acOaAK" name="MidiMonitorNode.h" compile="0" resource="0"
-                file="../../../src/engine/nodes/MidiMonitorNode.h"/>
-          <FILE id="q8S7xv" name="MidiProgramMapNode.cpp" compile="1" resource="0"
-                file="../../../src/engine/nodes/MidiProgramMapNode.cpp"/>
-          <FILE id="lP6tpq" name="MidiProgramMapNode.h" compile="0" resource="0"
-                file="../../../src/engine/nodes/MidiProgramMapNode.h"/>
-          <FILE id="LpBEGb" name="OSCReceiverNode.cpp" compile="1" resource="0"
-                file="../../../src/engine/nodes/OSCReceiverNode.cpp"/>
-          <FILE id="BHtFF5" name="OSCReceiverNode.h" compile="0" resource="0"
-                file="../../../src/engine/nodes/OSCReceiverNode.h"/>
-          <FILE id="pm4kJP" name="OSCSenderNode.cpp" compile="1" resource="0"
-                file="../../../src/engine/nodes/OSCSenderNode.cpp"/>
-          <FILE id="WzQsin" name="OSCSenderNode.h" compile="0" resource="0" file="../../../src/engine/nodes/OSCSenderNode.h"/>
-          <FILE id="Pmpbs5" name="PlaceholderProcessor.h" compile="0" resource="0"
-                file="../../../src/engine/nodes/PlaceholderProcessor.h"/>
-          <FILE id="ominti" name="ReverbProcessor.h" compile="0" resource="0"
-                file="../../../src/engine/nodes/ReverbProcessor.h"/>
-          <FILE id="d6kLfm" name="SubGraphProcessor.cpp" compile="1" resource="0"
-                file="../../../src/engine/nodes/SubGraphProcessor.cpp"/>
-          <FILE id="cDW0VU" name="SubGraphProcessor.h" compile="0" resource="0"
-                file="../../../src/engine/nodes/SubGraphProcessor.h"/>
-          <FILE id="GIc8r0" name="VolumeProcessor.h" compile="0" resource="0"
-                file="../../../src/engine/nodes/VolumeProcessor.h"/>
-          <FILE id="VgJDLL" name="WetDryProcessor.h" compile="0" resource="0"
-                file="../../../src/engine/nodes/WetDryProcessor.h"/>
-        </GROUP>
-        <FILE id="Kh2I3x" name="AudioEngine.cpp" compile="1" resource="0" file="../../../src/engine/AudioEngine.cpp"/>
-        <FILE id="w6LArz" name="AudioEngine.h" compile="0" resource="0" file="../../../src/engine/AudioEngine.h"/>
-        <FILE id="dILwIp" name="DataType.h" compile="0" resource="0" file="../../../src/engine/DataType.h"/>
-        <FILE id="qOlZwa" name="Engine.h" compile="0" resource="0" file="../../../src/engine/Engine.h"/>
-        <FILE id="hMLvQI" name="GraphNode.cpp" compile="1" resource="0" file="../../../src/engine/GraphNode.cpp"/>
-        <FILE id="hWQs3A" name="GraphNode.h" compile="0" resource="0" file="../../../src/engine/GraphNode.h"/>
-        <FILE id="RMFJaG" name="GraphPort.cpp" compile="1" resource="0" file="../../../src/engine/GraphPort.cpp"/>
-        <FILE id="gQCMKf" name="GraphPort.h" compile="0" resource="0" file="../../../src/engine/GraphPort.h"/>
-        <FILE id="bmmihp" name="GraphProcessor.cpp" compile="1" resource="0"
-              file="../../../src/engine/GraphProcessor.cpp"/>
-        <FILE id="p0K2Dn" name="GraphProcessor.h" compile="0" resource="0"
-              file="../../../src/engine/GraphProcessor.h"/>
-        <FILE id="OKB7ax" name="InternalFormat.cpp" compile="1" resource="0"
-              file="../../../src/engine/InternalFormat.cpp"/>
-        <FILE id="kDYaEK" name="InternalFormat.h" compile="0" resource="0"
-              file="../../../src/engine/InternalFormat.h"/>
-        <FILE id="VN8TzE" name="LinearFade.h" compile="0" resource="0" file="../../../src/engine/LinearFade.h"/>
-        <FILE id="u0l5Qf" name="MappingEngine.cpp" compile="1" resource="0"
-              file="../../../src/engine/MappingEngine.cpp"/>
-        <FILE id="FGMghl" name="MappingEngine.h" compile="0" resource="0" file="../../../src/engine/MappingEngine.h"/>
-        <FILE id="naeHrz" name="MidiChannelMap.h" compile="0" resource="0"
-              file="../../../src/engine/MidiChannelMap.h"/>
-        <FILE id="nPqXa4" name="MidiClock.cpp" compile="1" resource="0" file="../../../src/engine/MidiClock.cpp"/>
-        <FILE id="OM5ber" name="MidiClock.h" compile="0" resource="0" file="../../../src/engine/MidiClock.h"/>
-        <FILE id="KSyNqU" name="MidiEngine.cpp" compile="1" resource="0" file="../../../src/engine/MidiEngine.cpp"/>
-        <FILE id="APXxRK" name="MidiEngine.h" compile="0" resource="0" file="../../../src/engine/MidiEngine.h"/>
-        <FILE id="a8KZIU" name="MidiIOMonitor.h" compile="0" resource="0" file="../../../src/engine/MidiIOMonitor.h"/>
-        <FILE id="V74VXJ" name="MidiPipe.cpp" compile="1" resource="0" file="../../../src/engine/MidiPipe.cpp"/>
-        <FILE id="ojOGYJ" name="MidiPipe.h" compile="0" resource="0" file="../../../src/engine/MidiPipe.h"/>
-        <FILE id="qfvH1J" name="MidiTranspose.h" compile="0" resource="0" file="../../../src/engine/MidiTranspose.h"/>
-        <FILE id="e0xvsL" name="Parameter.cpp" compile="1" resource="0" file="../../../src/engine/Parameter.cpp"/>
-        <FILE id="tdwzHe" name="Parameter.h" compile="0" resource="0" file="../../../src/engine/Parameter.h"/>
-        <FILE id="yZSVHS" name="ToggleGrid.h" compile="0" resource="0" file="../../../src/engine/ToggleGrid.h"/>
-        <FILE id="FWaCX9" name="Transport.cpp" compile="1" resource="0" file="../../../src/engine/Transport.cpp"/>
-        <FILE id="Q6dfxT" name="Transport.h" compile="0" resource="0" file="../../../src/engine/Transport.h"/>
-        <FILE id="adqsKe" name="VelocityCurve.h" compile="0" resource="0" file="../../../src/engine/VelocityCurve.h"/>
-      </GROUP>
-      <GROUP id="{FED5A86D-4AE3-ED44-C284-DC439A943F19}" name="gui">
-        <GROUP id="{E90AB14A-2C8C-0806-6495-DA678ECAC29A}" name="nodes">
-          <FILE id="G9Ysxx" name="AudioIONodeEditor.h" compile="0" resource="0"
-                file="../../../src/gui/nodes/AudioIONodeEditor.h"/>
-          <FILE id="lmgi9h" name="AudioRouterEditor.cpp" compile="1" resource="0"
-                file="../../../src/gui/nodes/AudioRouterEditor.cpp"/>
-          <FILE id="vw1hEH" name="AudioRouterEditor.h" compile="0" resource="0"
-                file="../../../src/gui/nodes/AudioRouterEditor.h"/>
-          <FILE id="HRQoKL" name="GenericNodeEditor.cpp" compile="1" resource="0"
-                file="../../../src/gui/nodes/GenericNodeEditor.cpp"/>
-          <FILE id="TB7rGF" name="GenericNodeEditor.h" compile="0" resource="0"
-                file="../../../src/gui/nodes/GenericNodeEditor.h"/>
-          <FILE id="e343cK" name="LuaNodeEditor.cpp" compile="1" resource="0"
-                file="../../../src/gui/nodes/LuaNodeEditor.cpp"/>
-          <FILE id="t7jEvR" name="LuaNodeEditor.h" compile="0" resource="0" file="../../../src/gui/nodes/LuaNodeEditor.h"/>
-          <FILE id="YprYrj" name="MidiIONodeEditor.h" compile="0" resource="0"
-                file="../../../src/gui/nodes/MidiIONodeEditor.h"/>
-          <FILE id="Xrchdo" name="MidiMonitorNodeEditor.cpp" compile="1" resource="0"
-                file="../../../src/gui/nodes/MidiMonitorNodeEditor.cpp"/>
-          <FILE id="GPZbce" name="MidiMonitorNodeEditor.h" compile="0" resource="0"
-                file="../../../src/gui/nodes/MidiMonitorNodeEditor.h"/>
-          <FILE id="N2BnQa" name="MidiProgramMapEditor.cpp" compile="1" resource="0"
-                file="../../../src/gui/nodes/MidiProgramMapEditor.cpp"/>
-          <FILE id="qvvQ6r" name="MidiProgramMapEditor.h" compile="0" resource="0"
-                file="../../../src/gui/nodes/MidiProgramMapEditor.h"/>
-          <FILE id="oCA2DQ" name="NodeEditorComponent.cpp" compile="1" resource="0"
-                file="../../../src/gui/nodes/NodeEditorComponent.cpp"/>
-          <FILE id="GDtVyS" name="NodeEditorComponent.h" compile="0" resource="0"
-                file="../../../src/gui/nodes/NodeEditorComponent.h"/>
-          <FILE id="RjaR7E" name="OSCReceiverNodeEditor.cpp" compile="1" resource="0"
-                file="../../../src/gui/nodes/OSCReceiverNodeEditor.cpp"/>
-          <FILE id="x7D21T" name="OSCReceiverNodeEditor.h" compile="0" resource="0"
-                file="../../../src/gui/nodes/OSCReceiverNodeEditor.h"/>
-          <FILE id="zBxl26" name="OSCSenderNodeEditor.cpp" compile="1" resource="0"
-                file="../../../src/gui/nodes/OSCSenderNodeEditor.cpp"/>
-          <FILE id="p7ou6h" name="OSCSenderNodeEditor.h" compile="0" resource="0"
-                file="../../../src/gui/nodes/OSCSenderNodeEditor.h"/>
-          <FILE id="pacNNj" name="VolumeNodeEditor.cpp" compile="1" resource="0"
-                file="../../../src/gui/nodes/VolumeNodeEditor.cpp"/>
-          <FILE id="w0924v" name="VolumeNodeEditor.h" compile="0" resource="0"
-                file="../../../src/gui/nodes/VolumeNodeEditor.h"/>
-        </GROUP>
-        <GROUP id="{C7CDCD01-8542-DA2B-510E-93D61F0D4F4F}" name="properties">
-          <FILE id="UWCSuC" name="MidiMultiChannelPropertyComponent.h" compile="0"
-                resource="0" file="../../../src/gui/properties/MidiMultiChannelPropertyComponent.h"/>
-          <FILE id="MzZd6j" name="NodeProperties.cpp" compile="1" resource="0"
-                file="../../../src/gui/properties/NodeProperties.cpp"/>
-          <FILE id="F7JnST" name="NodeProperties.h" compile="0" resource="0"
-                file="../../../src/gui/properties/NodeProperties.h"/>
-        </GROUP>
-        <GROUP id="{7308A35F-0BF4-1438-32EF-DE87DBC041E6}" name="scripting"/>
-        <GROUP id="{10080EA3-C863-01FC-08E8-8E72D8E105E4}" name="views">
-          <FILE id="GF5rkg" name="ContentView.cpp" compile="1" resource="0" file="../../../src/gui/views/ContentView.cpp"/>
-          <FILE id="RoSUJI" name="ContentView.h" compile="0" resource="0" file="../../../src/gui/views/ContentView.h"/>
-          <FILE id="Q8xF3K" name="ControllerDevicesView.cpp" compile="1" resource="0"
-                file="../../../src/gui/views/ControllerDevicesView.cpp"/>
-          <FILE id="ntjkv4" name="ControllerDevicesView.h" compile="0" resource="0"
-                file="../../../src/gui/views/ControllerDevicesView.h"/>
-          <FILE id="S4E1w5" name="ControllerMapsView.cpp" compile="1" resource="0"
-                file="../../../src/gui/views/ControllerMapsView.cpp"/>
-          <FILE id="wnf6QN" name="ControllerMapsView.h" compile="0" resource="0"
-                file="../../../src/gui/views/ControllerMapsView.h"/>
-          <FILE id="iSsMsL" name="EmptyContentView.h" compile="0" resource="0"
-                file="../../../src/gui/views/EmptyContentView.h"/>
-          <FILE id="xtgHrY" name="GraphDisplayView.h" compile="0" resource="0"
-                file="../../../src/gui/views/GraphDisplayView.h"/>
-          <FILE id="UR6odN" name="GraphEditorView.cpp" compile="1" resource="0"
-                file="../../../src/gui/views/GraphEditorView.cpp"/>
-          <FILE id="WOVRMy" name="GraphEditorView.h" compile="0" resource="0"
-                file="../../../src/gui/views/GraphEditorView.h"/>
-          <FILE id="iKvDyQ" name="GraphMixerView.cpp" compile="1" resource="0"
-                file="../../../src/gui/views/GraphMixerView.cpp"/>
-          <FILE id="ouqbwt" name="GraphMixerView.h" compile="0" resource="0"
-                file="../../../src/gui/views/GraphMixerView.h"/>
-          <FILE id="bPFgGq" name="GraphSettingsView.cpp" compile="1" resource="0"
-                file="../../../src/gui/views/GraphSettingsView.cpp"/>
-          <FILE id="xdSaX9" name="GraphSettingsView.h" compile="0" resource="0"
-                file="../../../src/gui/views/GraphSettingsView.h"/>
-          <FILE id="cDlPNg" name="KeymapEditorView.cpp" compile="1" resource="0"
-                file="../../../src/gui/views/KeymapEditorView.cpp"/>
-          <FILE id="WBINnz" name="KeymapEditorView.h" compile="0" resource="0"
-                file="../../../src/gui/views/KeymapEditorView.h"/>
-          <FILE id="bV3idx" name="LuaConsoleView.h" compile="0" resource="0"
-                file="../../../src/gui/views/LuaConsoleView.h"/>
-          <FILE id="mIuqfr" name="NavigationView.cpp" compile="1" resource="0"
-                file="../../../src/gui/views/NavigationView.cpp"/>
-          <FILE id="H1zPn5" name="NavigationView.h" compile="0" resource="0"
-                file="../../../src/gui/views/NavigationView.h"/>
-          <FILE id="HPcbJC" name="NodeChannelStripView.cpp" compile="1" resource="0"
-                file="../../../src/gui/views/NodeChannelStripView.cpp"/>
-          <FILE id="G45sK1" name="NodeChannelStripView.h" compile="0" resource="0"
-                file="../../../src/gui/views/NodeChannelStripView.h"/>
-          <FILE id="CFh5I2" name="NodeEditorContentView.cpp" compile="1" resource="0"
-                file="../../../src/gui/views/NodeEditorContentView.cpp"/>
-          <FILE id="JylDcY" name="NodeEditorContentView.h" compile="0" resource="0"
-                file="../../../src/gui/views/NodeEditorContentView.h"/>
-          <FILE id="JtT4fL" name="NodeMidiContentView.cpp" compile="1" resource="0"
-                file="../../../src/gui/views/NodeMidiContentView.cpp"/>
-          <FILE id="vxWt0h" name="NodeMidiContentView.h" compile="0" resource="0"
-                file="../../../src/gui/views/NodeMidiContentView.h"/>
-          <FILE id="JQzJ9l" name="PluginsPanelView.cpp" compile="1" resource="0"
-                file="../../../src/gui/views/PluginsPanelView.cpp"/>
-          <FILE id="NVQs2c" name="PluginsPanelView.h" compile="0" resource="0"
-                file="../../../src/gui/views/PluginsPanelView.h"/>
-          <FILE id="qWBMum" name="SessionSettingsView.cpp" compile="1" resource="0"
-                file="../../../src/gui/views/SessionSettingsView.cpp"/>
-          <FILE id="wcmfKF" name="SessionSettingsView.h" compile="0" resource="0"
-                file="../../../src/gui/views/SessionSettingsView.h"/>
-          <FILE id="qWfGAL" name="SessionTreeContentView.cpp" compile="1" resource="0"
-                file="../../../src/gui/views/SessionTreeContentView.cpp"/>
-          <FILE id="mOTmbl" name="SessionTreeContentView.h" compile="0" resource="0"
-                file="../../../src/gui/views/SessionTreeContentView.h"/>
-          <FILE id="r3Kv9Z" name="VirtualKeyboardView.cpp" compile="1" resource="0"
-                file="../../../src/gui/views/VirtualKeyboardView.cpp"/>
-          <FILE id="vPLg3M" name="VirtualKeyboardView.h" compile="0" resource="0"
-                file="../../../src/gui/views/VirtualKeyboardView.h"/>
-        </GROUP>
-        <GROUP id="{7CCED77B-D13C-8F0A-D62F-A9F4E426BD0E}" name="widgets">
-          <FILE id="YNugIQ" name="AudioDeviceSelectorComponent.cpp" compile="1"
-                resource="0" file="../../../src/gui/widgets/AudioDeviceSelectorComponent.cpp"/>
-          <FILE id="OTVYov" name="AudioDeviceSelectorComponent.h" compile="0"
-                resource="0" file="../../../src/gui/widgets/AudioDeviceSelectorComponent.h"/>
-          <FILE id="Z7fgYi" name="BreadCrumbComponent.h" compile="0" resource="0"
-                file="../../../src/gui/widgets/BreadCrumbComponent.h"/>
-          <FILE id="ifjNiM" name="HorizontalListBox.cpp" compile="1" resource="0"
-                file="../../../src/gui/widgets/HorizontalListBox.cpp"/>
-          <FILE id="mFD5JE" name="HorizontalListBox.h" compile="0" resource="0"
-                file="../../../src/gui/widgets/HorizontalListBox.h"/>
-          <FILE id="oVkZbs" name="LogListBox.h" compile="0" resource="0" file="../../../src/gui/widgets/LogListBox.h"/>
-          <FILE id="fExx5D" name="MidiBlinker.cpp" compile="1" resource="0" file="../../../src/gui/widgets/MidiBlinker.cpp"/>
-          <FILE id="MEEIsl" name="MidiBlinker.h" compile="0" resource="0" file="../../../src/gui/widgets/MidiBlinker.h"/>
-          <FILE id="XsH8kc" name="MidiChannelSelectComponent.h" compile="0" resource="0"
-                file="../../../src/gui/widgets/MidiChannelSelectComponent.h"/>
-          <FILE id="dTvR1i" name="NodeListComboBox.h" compile="0" resource="0"
-                file="../../../src/gui/widgets/NodeListComboBox.h"/>
-          <FILE id="xPmXZs" name="NodeMidiProgramComponent.cpp" compile="1" resource="0"
-                file="../../../src/gui/widgets/NodeMidiProgramComponent.cpp"/>
-          <FILE id="db0lmO" name="NodeMidiProgramComponent.h" compile="0" resource="0"
-                file="../../../src/gui/widgets/NodeMidiProgramComponent.h"/>
-          <FILE id="dfvudi" name="SessionGraphsListBox.cpp" compile="1" resource="0"
-                file="../../../src/gui/widgets/SessionGraphsListBox.cpp"/>
-          <FILE id="pAcOGG" name="SessionGraphsListBox.h" compile="0" resource="0"
-                file="../../../src/gui/widgets/SessionGraphsListBox.h"/>
-          <FILE id="e5QVBz" name="Spinner.h" compile="0" resource="0" file="../../../src/gui/widgets/Spinner.h"/>
-        </GROUP>
-        <GROUP id="{625162BD-7FB3-A108-0B8D-4BB6087FCE7B}" name="workspace">
-          <FILE id="tiCif9" name="ContentViewPanel.h" compile="0" resource="0"
-                file="../../../src/gui/workspace/ContentViewPanel.h"/>
-          <FILE id="uzPi1U" name="GraphEditorPanel.h" compile="0" resource="0"
-                file="../../../src/gui/workspace/GraphEditorPanel.h"/>
-          <FILE id="oEKV5K" name="GraphMixerPanel.h" compile="0" resource="0"
-                file="../../../src/gui/workspace/GraphMixerPanel.h"/>
-          <FILE id="dFsG1K" name="PanelTypes.cpp" compile="1" resource="0" file="../../../src/gui/workspace/PanelTypes.cpp"/>
-          <FILE id="JEocRV" name="PanelTypes.h" compile="0" resource="0" file="../../../src/gui/workspace/PanelTypes.h"/>
-          <FILE id="vVtyUV" name="PluginsPanel.cpp" compile="1" resource="0"
-                file="../../../src/gui/workspace/PluginsPanel.cpp"/>
-          <FILE id="e3rrmj" name="PluginsPanel.h" compile="0" resource="0" file="../../../src/gui/workspace/PluginsPanel.h"/>
-          <FILE id="kIxKMI" name="VirtualKeyboardPanel.h" compile="0" resource="0"
-                file="../../../src/gui/workspace/VirtualKeyboardPanel.h"/>
-          <FILE id="voJG4F" name="WorkspacePanel.h" compile="0" resource="0"
-                file="../../../src/gui/workspace/WorkspacePanel.h"/>
-        </GROUP>
-        <FILE id="x3mSKq" name="AboutComponent.cpp" compile="1" resource="0"
-              file="../../../src/gui/AboutComponent.cpp"/>
-        <FILE id="vZLn51" name="AboutComponent.h" compile="0" resource="0"
-              file="../../../src/gui/AboutComponent.h"/>
-        <FILE id="Rtzmeu" name="Artist.h" compile="0" resource="0" file="../../../src/gui/Artist.h"/>
-        <FILE id="eMKriP" name="AssetTreeView.cpp" compile="1" resource="0"
-              file="../../../src/gui/AssetTreeView.cpp"/>
-        <FILE id="atckLH" name="AssetTreeView.h" compile="0" resource="0" file="../../../src/gui/AssetTreeView.h"/>
-        <FILE id="DR8vu0" name="AudioIOPanelView.cpp" compile="1" resource="0"
-              file="../../../src/gui/AudioIOPanelView.cpp"/>
-        <FILE id="OSXB8j" name="AudioIOPanelView.h" compile="0" resource="0"
-              file="../../../src/gui/AudioIOPanelView.h"/>
-        <FILE id="ZMFzSS" name="Buttons.cpp" compile="1" resource="0" file="../../../src/gui/Buttons.cpp"/>
-        <FILE id="sRH3Ao" name="Buttons.h" compile="0" resource="0" file="../../../src/gui/Buttons.h"/>
-        <FILE id="SMlrtb" name="ChannelStripComponent.cpp" compile="1" resource="0"
-              file="../../../src/gui/ChannelStripComponent.cpp"/>
-        <FILE id="ocpln2" name="ChannelStripComponent.h" compile="0" resource="0"
-              file="../../../src/gui/ChannelStripComponent.h"/>
-        <FILE id="H97qti" name="ConnectionGrid.cpp" compile="1" resource="0"
-              file="../../../src/gui/ConnectionGrid.cpp"/>
-        <FILE id="Ej0QLl" name="ConnectionGrid.h" compile="0" resource="0"
-              file="../../../src/gui/ConnectionGrid.h"/>
-        <FILE id="RLj1I9" name="ContentComponent.cpp" compile="1" resource="0"
-              file="../../../src/gui/ContentComponent.cpp"/>
-        <FILE id="rp3GvG" name="ContentComponent.h" compile="0" resource="0"
-              file="../../../src/gui/ContentComponent.h"/>
-        <FILE id="outrsL" name="ContentComponentPro.cpp" compile="1" resource="0"
-              file="../../../src/gui/ContentComponentPro.cpp"/>
-        <FILE id="Xgxk7V" name="ContentComponentPro.h" compile="0" resource="0"
-              file="../../../src/gui/ContentComponentPro.h"/>
-        <FILE id="yLshHu" name="ContentComponentSolo.cpp" compile="1" resource="0"
-              file="../../../src/gui/ContentComponentSolo.cpp"/>
-        <FILE id="Uv03NS" name="ContentComponentSolo.h" compile="0" resource="0"
-              file="../../../src/gui/ContentComponentSolo.h"/>
-        <FILE id="SfU7uY" name="ContextMenus.cpp" compile="1" resource="0"
-              file="../../../src/gui/ContextMenus.cpp"/>
-        <FILE id="n0vZhM" name="ContextMenus.h" compile="0" resource="0" file="../../../src/gui/ContextMenus.h"/>
-        <FILE id="Bs4WVR" name="GraphEditorComponent.cpp" compile="1" resource="0"
-              file="../../../src/gui/GraphEditorComponent.cpp"/>
-        <FILE id="Bmggeb" name="GraphEditorComponent.h" compile="0" resource="0"
-              file="../../../src/gui/GraphEditorComponent.h"/>
-        <FILE id="k4wdWy" name="GuiCommon.h" compile="0" resource="0" file="../../../src/gui/GuiCommon.h"/>
-        <FILE id="DzjS0q" name="Icons.cpp" compile="1" resource="0" file="../../../src/gui/Icons.cpp"/>
-        <FILE id="rS0mZr" name="Icons.h" compile="0" resource="0" file="../../../src/gui/Icons.h"/>
-        <FILE id="Cp3CdY" name="LookAndFeel.cpp" compile="1" resource="0" file="../../../src/gui/LookAndFeel.cpp"/>
-        <FILE id="tmzDXr" name="LookAndFeel.h" compile="0" resource="0" file="../../../src/gui/LookAndFeel.h"/>
-        <FILE id="sqjmbw" name="LuaConsoleComponent.cpp" compile="1" resource="0"
-              file="../../../src/gui/LuaConsoleComponent.cpp"/>
-        <FILE id="l8b1xj" name="LuaConsoleComponent.h" compile="0" resource="0"
-              file="../../../src/gui/LuaConsoleComponent.h"/>
-        <FILE id="GfDRRK" name="LuaTokeniser.cpp" compile="1" resource="0"
-              file="../../../src/gui/LuaTokeniser.cpp"/>
-        <FILE id="CoHpz5" name="LuaTokeniser.h" compile="0" resource="0" file="../../../src/gui/LuaTokeniser.h"/>
-        <FILE id="CVyQIP" name="MainMenu.cpp" compile="1" resource="0" file="../../../src/gui/MainMenu.cpp"/>
-        <FILE id="K3zAST" name="MainMenu.h" compile="0" resource="0" file="../../../src/gui/MainMenu.h"/>
-        <FILE id="VwCm6c" name="MainWindow.cpp" compile="1" resource="0" file="../../../src/gui/MainWindow.cpp"/>
-        <FILE id="NQ4fbW" name="MainWindow.h" compile="0" resource="0" file="../../../src/gui/MainWindow.h"/>
-        <FILE id="uZq3hf" name="MidiEditorBody.cpp" compile="1" resource="0"
-              file="../../../src/gui/MidiEditorBody.cpp"/>
-        <FILE id="EPSfOj" name="MidiEditorBody.h" compile="0" resource="0"
-              file="../../../src/gui/MidiEditorBody.h"/>
-        <FILE id="JDCMqU" name="MidiEditorComponent.cpp" compile="1" resource="0"
-              file="../../../src/gui/MidiEditorComponent.cpp"/>
-        <FILE id="rRkiWU" name="MidiEditorComponent.h" compile="0" resource="0"
-              file="../../../src/gui/MidiEditorComponent.h"/>
-        <FILE id="cwyc5x" name="NavigationConcertinaPanel.cpp" compile="1"
-              resource="0" file="../../../src/gui/NavigationConcertinaPanel.cpp"/>
-        <FILE id="pdz8DC" name="NavigationConcertinaPanel.h" compile="0" resource="0"
-              file="../../../src/gui/NavigationConcertinaPanel.h"/>
-        <FILE id="qEnydF" name="NodeChannelStripComponent.h" compile="0" resource="0"
-              file="../../../src/gui/NodeChannelStripComponent.h"/>
-        <FILE id="rSDKbW" name="NodeIOConfiguration.cpp" compile="1" resource="0"
-              file="../../../src/gui/NodeIOConfiguration.cpp"/>
-        <FILE id="KmvPFf" name="NodeIOConfiguration.h" compile="0" resource="0"
-              file="../../../src/gui/NodeIOConfiguration.h"/>
-        <FILE id="Xv08e3" name="NoteClipItem.h" compile="0" resource="0" file="../../../src/gui/NoteClipItem.h"/>
-        <FILE id="VAV8X9" name="PluginManagerComponent.cpp" compile="1" resource="0"
-              file="../../../src/gui/PluginManagerComponent.cpp"/>
-        <FILE id="oAyoP3" name="PluginManagerComponent.h" compile="0" resource="0"
-              file="../../../src/gui/PluginManagerComponent.h"/>
-        <FILE id="vCA6dz" name="PluginWindow.cpp" compile="1" resource="0"
-              file="../../../src/gui/PluginWindow.cpp"/>
-        <FILE id="mK9qVF" name="PluginWindow.h" compile="0" resource="0" file="../../../src/gui/PluginWindow.h"/>
-        <FILE id="d0vYn8" name="PreferencesComponent.cpp" compile="1" resource="0"
-              file="../../../src/gui/PreferencesComponent.cpp"/>
-        <FILE id="oqingK" name="PreferencesComponent.h" compile="0" resource="0"
-              file="../../../src/gui/PreferencesComponent.h"/>
-        <FILE id="k0Ccac" name="RackContentView.cpp" compile="1" resource="0"
-              file="../../../src/gui/RackContentView.cpp"/>
-        <FILE id="CFL8wF" name="RackContentView.h" compile="0" resource="0"
-              file="../../../src/gui/RackContentView.h"/>
-        <FILE id="SWKQ6m" name="SequencerClipItem.cpp" compile="1" resource="0"
-              file="../../../src/gui/SequencerClipItem.cpp"/>
-        <FILE id="pvLo3Z" name="SequencerClipItem.h" compile="0" resource="0"
-              file="../../../src/gui/SequencerClipItem.h"/>
-        <FILE id="hvwo6w" name="SequencerComponent.cpp" compile="1" resource="0"
-              file="../../../src/gui/SequencerComponent.cpp"/>
-        <FILE id="EOo88l" name="SequencerComponent.h" compile="0" resource="0"
-              file="../../../src/gui/SequencerComponent.h"/>
-        <FILE id="GsnBsQ" name="SessionImportWizard.cpp" compile="1" resource="0"
-              file="../../../src/gui/SessionImportWizard.cpp"/>
-        <FILE id="EtkxQM" name="SessionImportWizard.h" compile="0" resource="0"
-              file="../../../src/gui/SessionImportWizard.h"/>
-        <FILE id="WLuYJp" name="SessionTreePanel.cpp" compile="1" resource="0"
-              file="../../../src/gui/SessionTreePanel.cpp"/>
-        <FILE id="kpXwC9" name="SessionTreePanel.h" compile="0" resource="0"
-              file="../../../src/gui/SessionTreePanel.h"/>
-        <FILE id="ZtYW7U" name="SystemTray.cpp" compile="1" resource="0" file="../../../src/gui/SystemTray.cpp"/>
-        <FILE id="YUnsjb" name="SystemTray.h" compile="0" resource="0" file="../../../src/gui/SystemTray.h"/>
-        <FILE id="dhtcS1" name="TempoAndMeterBar.h" compile="0" resource="0"
-              file="../../../src/gui/TempoAndMeterBar.h"/>
-        <FILE id="OHquM6" name="Timeline.h" compile="0" resource="0" file="../../../src/gui/Timeline.h"/>
-        <FILE id="Px9V9b" name="TransportBar.cpp" compile="1" resource="0"
-              file="../../../src/gui/TransportBar.cpp"/>
-        <FILE id="xH1V5Z" name="TransportBar.h" compile="0" resource="0" file="../../../src/gui/TransportBar.h"/>
-        <FILE id="AoHBy2" name="TreeviewBase.cpp" compile="1" resource="0"
-              file="../../../src/gui/TreeviewBase.cpp"/>
-        <FILE id="Kw1yy6" name="TreeviewBase.h" compile="0" resource="0" file="../../../src/gui/TreeviewBase.h"/>
-        <FILE id="bueQ5B" name="ViewHelpers.cpp" compile="1" resource="0" file="../../../src/gui/ViewHelpers.cpp"/>
-        <FILE id="rg77MR" name="ViewHelpers.h" compile="0" resource="0" file="../../../src/gui/ViewHelpers.h"/>
-        <FILE id="MSraSR" name="Window.cpp" compile="1" resource="0" file="../../../src/gui/Window.cpp"/>
-        <FILE id="YOp9yF" name="Window.h" compile="0" resource="0" file="../../../src/gui/Window.h"/>
-        <FILE id="E7brmZ" name="WindowManager.cpp" compile="1" resource="0"
-              file="../../../src/gui/WindowManager.cpp"/>
-        <FILE id="Gyswb4" name="WindowManager.h" compile="0" resource="0" file="../../../src/gui/WindowManager.h"/>
-        <FILE id="X3kl4s" name="Workspace.cpp" compile="1" resource="0" file="../../../src/gui/Workspace.cpp"/>
-        <FILE id="KiBnsP" name="Workspace.h" compile="0" resource="0" file="../../../src/gui/Workspace.h"/>
-      </GROUP>
-      <GROUP id="{CC0A71B6-C4D3-714F-815D-B94E59614711}" name="messages">
-        <FILE id="WsYnhs" name="ControllerDeviceMessages.h" compile="0" resource="0"
-              file="../../../src/messages/ControllerDeviceMessages.h"/>
-        <FILE id="CBQ5Jc" name="GuiMessages.h" compile="0" resource="0" file="../../../src/messages/GuiMessages.h"/>
-      </GROUP>
-      <GROUP id="{48A2B621-0133-4801-4AA8-F1233B19B287}" name="scripting">
-        <FILE id="Mxv4N8" name="LuaBindings.cpp" compile="1" resource="0" file="../../../src/scripting/LuaBindings.cpp"/>
-        <FILE id="lxab7g" name="LuaBindings.h" compile="0" resource="0" file="../../../src/scripting/LuaBindings.h"/>
-        <FILE id="w5OnY8" name="LuaLib.cpp" compile="1" resource="0" file="../../../src/scripting/LuaLib.cpp"/>
-      </GROUP>
-      <GROUP id="{52CE3755-8274-FB6C-8479-5FC73953C591}" name="session">
-        <FILE id="tKx3KC" name="Asset.cpp" compile="1" resource="0" file="../../../src/session/Asset.cpp"/>
-        <FILE id="ubaxnn" name="Asset.h" compile="0" resource="0" file="../../../src/session/Asset.h"/>
-        <FILE id="yR8bvE" name="AssetTree.cpp" compile="1" resource="0" file="../../../src/session/AssetTree.cpp"/>
-        <FILE id="IzEa4m" name="AssetTree.h" compile="0" resource="0" file="../../../src/session/AssetTree.h"/>
-        <FILE id="DSFPxe" name="AssetType.h" compile="0" resource="0" file="../../../src/session/AssetType.h"/>
-        <FILE id="C5lAav" name="ClipModel.h" compile="0" resource="0" file="../../../src/session/ClipModel.h"/>
-        <FILE id="QkZHRo" name="CommandManager.h" compile="0" resource="0"
-              file="../../../src/session/CommandManager.h"/>
-        <FILE id="E9uZLc" name="ControllerDevice.cpp" compile="1" resource="0"
-              file="../../../src/session/ControllerDevice.cpp"/>
-        <FILE id="slyyO9" name="ControllerDevice.h" compile="0" resource="0"
-              file="../../../src/session/ControllerDevice.h"/>
-        <FILE id="o17TWc" name="DeviceManager.cpp" compile="1" resource="0"
-              file="../../../src/session/DeviceManager.cpp"/>
-        <FILE id="kH5ooO" name="DeviceManager.h" compile="0" resource="0" file="../../../src/session/DeviceManager.h"/>
-        <FILE id="CAoqME" name="Graph.cpp" compile="1" resource="0" file="../../../src/session/Graph.cpp"/>
-        <FILE id="H45OCZ" name="Graph.h" compile="0" resource="0" file="../../../src/session/Graph.h"/>
-        <FILE id="IkCVaY" name="MediaManager.cpp" compile="1" resource="0"
-              file="../../../src/session/MediaManager.cpp"/>
-        <FILE id="rMeOYG" name="MediaManager.h" compile="0" resource="0" file="../../../src/session/MediaManager.h"/>
-        <FILE id="Jmwk2R" name="MediaModel.h" compile="0" resource="0" file="../../../src/session/MediaModel.h"/>
-        <FILE id="If1CFP" name="MediaStorage.h" compile="0" resource="0" file="../../../src/session/MediaStorage.h"/>
-        <FILE id="LeIwM8" name="MidiClip.cpp" compile="1" resource="0" file="../../../src/session/MidiClip.cpp"/>
-        <FILE id="KiP6Fx" name="MidiClip.h" compile="0" resource="0" file="../../../src/session/MidiClip.h"/>
-        <FILE id="oGy3MJ" name="Module.h" compile="0" resource="0" file="../../../src/session/Module.h"/>
-        <FILE id="YbCiqH" name="Node.cpp" compile="1" resource="0" file="../../../src/session/Node.cpp"/>
-        <FILE id="O8TtGW" name="Node.h" compile="0" resource="0" file="../../../src/session/Node.h"/>
-        <FILE id="qYxURd" name="Note.cpp" compile="1" resource="0" file="../../../src/session/Note.cpp"/>
-        <FILE id="vZqoNV" name="Note.h" compile="0" resource="0" file="../../../src/session/Note.h"/>
-        <FILE id="AeU3fY" name="NoteSequence.cpp" compile="1" resource="0"
-              file="../../../src/session/NoteSequence.cpp"/>
-        <FILE id="HIg7pX" name="NoteSequence.h" compile="0" resource="0" file="../../../src/session/NoteSequence.h"/>
-        <FILE id="AEDyX1" name="PluginManager.cpp" compile="1" resource="0"
-              file="../../../src/session/PluginManager.cpp"/>
-        <FILE id="zNvkNo" name="PluginManager.h" compile="0" resource="0" file="../../../src/session/PluginManager.h"/>
-        <FILE id="NURefV" name="Presets.h" compile="0" resource="0" file="../../../src/session/Presets.h"/>
-        <FILE id="CVH1Jo" name="Sequence.cpp" compile="1" resource="0" file="../../../src/session/Sequence.cpp"/>
-        <FILE id="GELum9" name="Sequence.h" compile="0" resource="0" file="../../../src/session/Sequence.h"/>
-        <FILE id="l9fcu2" name="Session.cpp" compile="1" resource="0" file="../../../src/session/Session.cpp"/>
-        <FILE id="hsoGvr" name="Session.h" compile="0" resource="0" file="../../../src/session/Session.h"/>
-        <FILE id="hz3NhH" name="SessionTrack.cpp" compile="1" resource="0"
-              file="../../../src/session/SessionTrack.cpp"/>
-        <FILE id="O34n1Z" name="TempoMap.h" compile="0" resource="0" file="../../../src/session/TempoMap.h"/>
-        <FILE id="aoG9jq" name="TrackModel.h" compile="0" resource="0" file="../../../src/session/TrackModel.h"/>
-      </GROUP>
-      <FILE id="IwFVfi" name="CapsLock.h" compile="0" resource="0" file="../../../src/CapsLock.h"/>
-      <FILE id="YCEAe8" name="Commands.cpp" compile="1" resource="0" file="../../../src/Commands.cpp"/>
-      <FILE id="ZMmt9Q" name="Commands.h" compile="0" resource="0" file="../../../src/Commands.h"/>
-      <FILE id="a6S8te" name="Common.h" compile="0" resource="0" file="../../../src/Common.h"/>
-      <FILE id="V29uGs" name="CommonConfig.h" compile="0" resource="0" file="../../../src/CommonConfig.h"/>
-      <FILE id="fC5hle" name="DataPath.cpp" compile="1" resource="0" file="../../../src/DataPath.cpp"/>
-      <FILE id="yVl7uV" name="DataPath.h" compile="0" resource="0" file="../../../src/DataPath.h"/>
-      <FILE id="qxDo0T" name="ElementApp.h" compile="0" resource="0" file="../../../src/ElementApp.h"/>
-      <FILE id="Ldy45i" name="Globals.cpp" compile="1" resource="0" file="../../../src/Globals.cpp"/>
-      <FILE id="LpAweq" name="Globals.h" compile="0" resource="0" file="../../../src/Globals.h"/>
-      <FILE id="MMnLUp" name="Main.cc" compile="1" resource="0" file="../../../src/Main.cc"/>
-      <FILE id="HtNpST" name="Messages.cpp" compile="1" resource="0" file="../../../src/Messages.cpp"/>
-      <FILE id="qAGujE" name="Messages.h" compile="0" resource="0" file="../../../src/Messages.h"/>
-      <FILE id="e4Obzg" name="Module.h" compile="0" resource="0" file="../../../src/Module.h"/>
-      <FILE id="bDYDAJ" name="ScopedFlag.h" compile="0" resource="0" file="../../../src/ScopedFlag.h"/>
-      <FILE id="ucDuoP" name="Settings.cpp" compile="1" resource="0" file="../../../src/Settings.cpp"/>
-      <FILE id="NLnFf8" name="Settings.h" compile="0" resource="0" file="../../../src/Settings.h"/>
-      <FILE id="DI3ttX" name="Signals.h" compile="0" resource="0" file="../../../src/Signals.h"/>
-      <FILE id="CSvAuc" name="URIs.h" compile="0" resource="0" file="../../../src/URIs.h"/>
-      <FILE id="VR1R8Q" name="URLs.h" compile="0" resource="0" file="../../../src/URLs.h"/>
-      <FILE id="BY8OP0" name="Utils.cpp" compile="1" resource="0" file="../../../src/Utils.cpp"/>
-      <FILE id="Nv394a" name="Utils.h" compile="0" resource="0" file="../../../src/Utils.h"/>
-      <FILE id="uZLbLs" name="Version.cpp" compile="1" resource="0" file="../../../src/Version.cpp"/>
-      <FILE id="xlisoj" name="Version.h" compile="0" resource="0" file="../../../src/Version.h"/>
-      <FILE id="VICedN" name="WorldBase.cpp" compile="1" resource="0" file="../../../src/WorldBase.cpp"/>
-      <FILE id="zoCqMH" name="WorldBase.h" compile="0" resource="0" file="../../../src/WorldBase.h"/>
-    </GROUP>
-  </MAINGROUP>
-  <EXPORTFORMATS>
-    <XCODE_MAC targetFolder="Builds/MacOSX" smallIcon="RalCSg" bigIcon="RalCSg"
-               extraDefs="" postbuildCommand="" prebuildCommand="" hardenedRuntime="1"
-               hardenedRuntimeOptions="com.apple.security.device.audio-input"
-               extraCompilerFlags="-Wno-deprecated-declarations">
-      <CONFIGURATIONS>
-        <CONFIGURATION name="Debug" enablePluginBinaryCopyStep="1" isDebug="1" optimisation="1"
-                       linkTimeOptimisation="0" targetName="KV_Element" headerPath="/opt/kushview/include&#10;"
-                       osxCompatibility="10.8 SDK" osxArchitecture="64BitIntel" cppLibType="libc++"
-                       aaxBinaryLocation="$(HOME)/Library/Audio/Plug-Ins/AAX_unsigned"
-                       customXcodeFlags="REZ_SEARCH_PATHS=$(DEVELOPER_DIR)/Platforms/MacOSX.platform/Developer/SDKs/MacOSX.sdk/System/Library/Frameworks/AudioUnit.framework/Headers"/>
-        <CONFIGURATION name="Release" enablePluginBinaryCopyStep="1" isDebug="0" optimisation="3"
-                       linkTimeOptimisation="1" targetName="KV_Element" cppLibType="libc++"
-                       osxArchitecture="64BitIntel" osxCompatibility="10.8 SDK" headerPath="/opt/kushview/include&#10;"
-                       aaxBinaryLocation="$(HOME)/Library/Audio/Plug-Ins/AAX_unsigned"
-                       customXcodeFlags="REZ_SEARCH_PATHS=$(DEVELOPER_DIR)/Platforms/MacOSX.platform/Developer/SDKs/MacOSX.sdk/System/Library/Frameworks/AudioUnit.framework/Headers"/>
-      </CONFIGURATIONS>
-      <MODULEPATHS>
-        <MODULEPATH id="juce_core" path="../../../libs/JUCE/modules"/>
-        <MODULEPATH id="juce_events" path="../../../libs/JUCE/modules"/>
-        <MODULEPATH id="juce_graphics" path="../../../libs/JUCE/modules"/>
-        <MODULEPATH id="juce_data_structures" path="../../../libs/JUCE/modules"/>
-        <MODULEPATH id="juce_gui_basics" path="../../../libs/JUCE/modules"/>
-        <MODULEPATH id="juce_gui_extra" path="../../../libs/JUCE/modules"/>
-        <MODULEPATH id="juce_cryptography" path="../../../libs/JUCE/modules"/>
-        <MODULEPATH id="juce_opengl" path="../../../libs/JUCE/modules"/>
-        <MODULEPATH id="juce_audio_basics" path="../../../libs/JUCE/modules"/>
-        <MODULEPATH id="juce_audio_devices" path="../../../libs/JUCE/modules"/>
-        <MODULEPATH id="juce_audio_formats" path="../../../libs/JUCE/modules"/>
-        <MODULEPATH id="juce_audio_processors" path="../../../libs/JUCE/modules"/>
-        <MODULEPATH id="juce_audio_plugin_client" path="../../../libs/JUCE/modules"/>
-        <MODULEPATH id="juce_audio_utils" path="../../../libs/JUCE/modules"/>
-        <MODULEPATH id="kv_core" path="../../../libs/kv/modules"/>
-        <MODULEPATH id="kv_engines" path="../../../libs/kv/modules"/>
-        <MODULEPATH id="kv_gui" path="../../../libs/kv/modules"/>
-        <MODULEPATH id="kv_models" path="../../../libs/kv/modules"/>
-        <MODULEPATH id="juce_dsp" path="../../../libs/JUCE/modules"/>
-        <MODULEPATH id="juce_osc" path="../../../libs/JUCE/modules"/>
-      </MODULEPATHS>
-    </XCODE_MAC>
-    <VS2017 targetFolder="Builds/VisualStudio2017" windowsTargetPlatformVersion="10.0.16299.0"
-            extraDefs="KSP1_INTERNAL=1&#10;HAVE_LVTK=1&#10;JUCE_PLUGINHOST_VST=1&#10;JUCE_PLUGINHOST_VST3=1&#10;SCL_SECURE_NO_WARNINGS=1&#10;_SCL_SECURE_NO_WARNINGS=1&#10;"
-            toolset="v141_xp" aaxFolder="C:\SDKs\AAX" vst3Folder="..\..\..\libs\JUCE\modules\juce_audio_processors\format_types\VST3_SDK"
-            vstLegacyFolder="C:/SDKs/vstsdk2.4">
-      <CONFIGURATIONS>
-        <CONFIGURATION name="Debug" winWarningLevel="2" generateManifest="1" winArchitecture="x64"
-                       debugInformationFormat="ProgramDatabase" enablePluginBinaryCopyStep="1"
-                       linkTimeOptimisation="0" isDebug="1" optimisation="1" targetName="KV_Element"
-                       binaryPath="../../../build/x64/Debug" headerPath="C:\SDKs\boost_1_71_0&#10;C:\SDKs\ASIOSDK2.3\common"
-                       defines="EL_USE_LOCAL_AUTH=0&#10;EL_DISABLE_UNLOCKING=1" useRuntimeLibDLL="1"
-                       vst3BinaryLocation="c:\Users\mfisher\Desktop\VST3" vstBinaryLocation="c:\Users\mfisher\Desktop\VST"/>
-        <CONFIGURATION name="Release" winWarningLevel="4" generateManifest="1" winArchitecture="x64"
-                       debugInformationFormat="ProgramDatabase" enablePluginBinaryCopyStep="0"
-                       linkTimeOptimisation="1" isDebug="0" optimisation="3" targetName="KV_Element"
-                       headerPath="C:\SDKs\boost_1_71_0&#10;C:\SDKs\ASIOSDK2.3\common"
-                       binaryPath="../../../build/x64/Release" defines="EL_USE_LOCAL_AUTH=0"
-                       useRuntimeLibDLL="0"/>
-        <CONFIGURATION name="Debug" winWarningLevel="2" generateManifest="1" winArchitecture="Win32"
-                       debugInformationFormat="ProgramDatabase" enablePluginBinaryCopyStep="1"
-                       linkTimeOptimisation="0" isDebug="1" optimisation="1" targetName="KV_Element"
-                       binaryPath="../../../build/Win32/Debug" headerPath="C:\SDKs\boost_1_71_0&#10;C:\SDKs\ASIOSDK2.3\common"
-                       defines="EL_USE_LOCAL_AUTH=0&#10;EL_DISABLE_UNLOCKING=1" useRuntimeLibDLL="1"
-                       vstBinaryLocation="c:\Users\mfisher\Desktop\VST" vst3BinaryLocation="c:\Users\mfisher\Desktop\VST3"/>
-        <CONFIGURATION name="Release" winWarningLevel="4" generateManifest="1" winArchitecture="Win32"
-                       debugInformationFormat="ProgramDatabase" enablePluginBinaryCopyStep="0"
-                       linkTimeOptimisation="1" isDebug="0" optimisation="3" targetName="KV_Element"
-                       headerPath="C:\SDKs\boost_1_71_0&#10;C:\SDKs\ASIOSDK2.3\common"
-                       binaryPath="../../../build/Win32/Release" defines="EL_USE_LOCAL_AUTH=0"
-                       useRuntimeLibDLL="0"/>
-      </CONFIGURATIONS>
-      <MODULEPATHS>
-        <MODULEPATH id="juce_core" path="../../../libs/JUCE/modules"/>
-        <MODULEPATH id="juce_events" path="../../../libs/JUCE/modules"/>
-        <MODULEPATH id="juce_graphics" path="../../../libs/JUCE/modules"/>
-        <MODULEPATH id="juce_data_structures" path="../../../libs/JUCE/modules"/>
-        <MODULEPATH id="juce_gui_basics" path="../../../libs/JUCE/modules"/>
-        <MODULEPATH id="juce_gui_extra" path="../../../libs/JUCE/modules"/>
-        <MODULEPATH id="juce_cryptography" path="../../../libs/JUCE/modules"/>
-        <MODULEPATH id="juce_opengl" path="../../../libs/JUCE/modules"/>
-        <MODULEPATH id="juce_audio_basics" path="../../../libs/JUCE/modules"/>
-        <MODULEPATH id="juce_audio_devices" path="../../../libs/JUCE/modules"/>
-        <MODULEPATH id="juce_audio_formats" path="../../../libs/JUCE/modules"/>
-        <MODULEPATH id="juce_audio_processors" path="../../../libs/JUCE/modules"/>
-        <MODULEPATH id="juce_audio_plugin_client" path="../../../libs/JUCE/modules"/>
-        <MODULEPATH id="juce_audio_utils" path="../../../libs/JUCE/modules"/>
-        <MODULEPATH id="kv_core" path="../../../libs/kv/modules"/>
-        <MODULEPATH id="kv_engines" path="../../../libs/kv/modules"/>
-        <MODULEPATH id="kv_gui" path="../../../libs/kv/modules"/>
-        <MODULEPATH id="kv_models" path="../../../libs/kv/modules"/>
-        <MODULEPATH id="juce_dsp" path="../../../libs/JUCE/modules"/>
-        <MODULEPATH id="juce_osc" path="../../../libs/JUCE/modules"/>
-      </MODULEPATHS>
-    </VS2017>
-  </EXPORTFORMATS>
-  <MODULES>
-    <MODULE id="juce_audio_basics" showAllCode="1" useLocalCopy="0" useGlobalPath="0"/>
-    <MODULE id="juce_audio_devices" showAllCode="1" useLocalCopy="0" useGlobalPath="0"/>
-    <MODULE id="juce_audio_formats" showAllCode="1" useLocalCopy="0" useGlobalPath="0"/>
-    <MODULE id="juce_audio_plugin_client" showAllCode="1" useLocalCopy="0"
-            useGlobalPath="0"/>
-    <MODULE id="juce_audio_processors" showAllCode="1" useLocalCopy="0" useGlobalPath="0"/>
-    <MODULE id="juce_audio_utils" showAllCode="1" useLocalCopy="0" useGlobalPath="0"/>
-    <MODULE id="juce_core" showAllCode="1" useLocalCopy="0" useGlobalPath="0"/>
-    <MODULE id="juce_cryptography" showAllCode="1" useLocalCopy="0" useGlobalPath="0"/>
-    <MODULE id="juce_data_structures" showAllCode="1" useLocalCopy="0" useGlobalPath="0"/>
-    <MODULE id="juce_dsp" showAllCode="1" useLocalCopy="0" useGlobalPath="0"/>
-    <MODULE id="juce_events" showAllCode="1" useLocalCopy="0" useGlobalPath="0"/>
-    <MODULE id="juce_graphics" showAllCode="1" useLocalCopy="0" useGlobalPath="0"/>
-    <MODULE id="juce_gui_basics" showAllCode="1" useLocalCopy="0" useGlobalPath="0"/>
-    <MODULE id="juce_gui_extra" showAllCode="1" useLocalCopy="0" useGlobalPath="0"/>
-    <MODULE id="juce_opengl" showAllCode="1" useLocalCopy="0" useGlobalPath="0"/>
-    <MODULE id="juce_osc" showAllCode="1" useLocalCopy="0" useGlobalPath="0"/>
-    <MODULE id="kv_core" showAllCode="1" useLocalCopy="0" useGlobalPath="0"/>
-    <MODULE id="kv_engines" showAllCode="1" useLocalCopy="0" useGlobalPath="0"/>
-    <MODULE id="kv_gui" showAllCode="1" useLocalCopy="0" useGlobalPath="0"/>
-    <MODULE id="kv_models" showAllCode="1" useLocalCopy="0" useGlobalPath="0"/>
-  </MODULES>
-  <JUCEOPTIONS JUCE_QUICKTIME="disabled" KV_LV2_PLUGIN_HOST="0" JUCE_PLUGINHOST_VST="1"
-               JUCE_PLUGINHOST_VST3="1" JUCE_PLUGINHOST_AU="1" KV_DOCKING_WINDOWS="1"/>
-  <LIVE_SETTINGS>
-    <OSX/>
-    <WINDOWS/>
-  </LIVE_SETTINGS>
-</JUCERPROJECT>
-=======
 <?xml version="1.0" encoding="UTF-8"?>
 
 <JUCERPROJECT id="jkKYpA" name="Element" displaySplashScreen="0" reportAppUsage="0"
@@ -1414,5 +703,4 @@
     <OSX/>
     <WINDOWS/>
   </LIVE_SETTINGS>
-</JUCERPROJECT>
->>>>>>> ad065721
+</JUCERPROJECT>